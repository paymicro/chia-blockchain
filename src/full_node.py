import asyncio
import concurrent
import logging
import time
from asyncio import Event
from hashlib import sha256
from secrets import token_bytes
from typing import AsyncGenerator, List, Optional, Tuple, Dict

<<<<<<< HEAD
import yaml
=======
from blspy import PrivateKey, Signature

>>>>>>> 89c84674
from chiapos import Verifier
from src.blockchain import Blockchain, ReceiveBlockResult
from src.consensus.block_rewards import calculate_block_reward
from src.consensus.constants import constants
from src.consensus.pot_iterations import calculate_iterations
from src.consensus.weight_verifier import verify_weight
from src.store import FullNodeStore
from src.protocols import farmer_protocol, peer_protocol, timelord_protocol
from src.farming.farming_tools import best_solution_program
from src.mempool import Mempool
from src.server.outbound_message import Delivery, Message, NodeType, OutboundMessage
from src.server.server import ChiaServer
from src.types.body import Body
from src.types.challenge import Challenge
from src.types.full_block import FullBlock
from src.types.hashable.Coin import Coin
from src.types.hashable.BLSSignature import BLSSignature
from src.types.hashable.Hash import std_hash
from src.types.hashable.SpendBundle import SpendBundle
from src.types.header import Header, HeaderData
from src.types.header_block import HeaderBlock, SmallHeaderBlock
from src.types.peer_info import PeerInfo
from src.types.proof_of_space import ProofOfSpace
from src.types.sized_bytes import bytes32
from src.unspent_store import UnspentStore
from src.util import errors
from src.util.api_decorators import api_request
from src.util.errors import BlockNotInBlockchain, InvalidUnfinishedBlock
from src.util.ints import uint32, uint64

OutboundMessageGenerator = AsyncGenerator[OutboundMessage, None]


class FullNode:
<<<<<<< HEAD
    store: FullNodeStore
    blockchain: Blockchain

    def __init__(self, store: FullNodeStore, blockchain: Blockchain, mempool: Mempool,
                 unspent_store: UnspentStore, name: str = None):
        config_filename = os.path.join(ROOT_DIR, "config", "config.yaml")
        self.config = yaml.safe_load(open(config_filename, "r"))["full_node"]
        self.store = store
        self.blockchain = blockchain
        self.mempool = mempool
        self._shut_down = False  # Set to true to close all infinite loops
        self.server: Optional[ChiaServer] = None
        self.unspent_store = unspent_store
        if name:
            self.log = logging.getLogger(name)
        else:
            self.log = logging.getLogger(__name__)
=======
    def __init__(self, store: FullNodeStore, blockchain: Blockchain, config: Dict):
        self.store: FullNodeStore = store
        self.blockchain: Blockchain = blockchain
        self.config: Dict = config
        self._shut_down: bool = False  # Set to true to close all infinite loops
        self.server: Optional[ChiaServer] = None
        log.warning(f"{self.config}")
>>>>>>> 89c84674

    def _set_server(self, server: ChiaServer):
        self.server = server

    async def _send_tips_to_farmers(
        self, delivery: Delivery = Delivery.BROADCAST
    ) -> OutboundMessageGenerator:
        """
        Sends all of the current heads to all farmer peers. Also sends the latest
        estimated proof of time rate, so farmer can calulate which proofs are good.
        """
        requests: List[farmer_protocol.ProofOfSpaceFinalized] = []
        async with self.store.lock:
            tips_raw = self.blockchain.get_current_tips()
            tips = await self.store.get_header_blocks_by_hash(
                [t.header_hash for t in tips_raw]
            )
            for tip in tips:
                assert tip.proof_of_time and tip.challenge
                challenge_hash = tip.challenge.get_hash()
                height = tip.challenge.height
                quality = tip.proof_of_space.verify_and_get_quality()
                if tip.height > 0:
                    difficulty: uint64 = self.blockchain.get_next_difficulty(
                        tip.prev_header_hash
                    )
                else:
                    difficulty = tip.weight
                requests.append(
                    farmer_protocol.ProofOfSpaceFinalized(
                        challenge_hash, height, tip.weight, quality, difficulty
                    )
                )
            proof_of_time_rate: uint64 = self.blockchain.get_next_ips(tips[0])
        rate_update = farmer_protocol.ProofOfTimeRate(proof_of_time_rate)
        yield OutboundMessage(
            NodeType.FARMER, Message("proof_of_time_rate", rate_update), delivery
        )
        for request in requests:
            yield OutboundMessage(
                NodeType.FARMER, Message("proof_of_space_finalized", request), delivery
            )

    async def _send_challenges_to_timelords(
        self, delivery: Delivery = Delivery.BROADCAST
    ) -> OutboundMessageGenerator:
        """
        Sends all of the current heads (as well as Pos infos) to all timelord peers.
        """
        challenge_requests: List[timelord_protocol.ChallengeStart] = []
        pos_info_requests: List[timelord_protocol.ProofOfSpaceInfo] = []
        tips: List[SmallHeaderBlock] = self.blockchain.get_current_tips()
        for tip in tips:
            assert tip.challenge
            challenge_hash = tip.challenge.get_hash()
            challenge_requests.append(
                timelord_protocol.ChallengeStart(
                    challenge_hash, tip.challenge.total_weight
                )
            )

        tip_hashes = [tip.header_hash for tip in tips]
        tip_infos = [
            tup[0]
            for tup in list((self.store.get_unfinished_blocks()).items())
            if tup[1].prev_header_hash in tip_hashes
        ]
        for chall, iters in tip_infos:
            pos_info_requests.append(timelord_protocol.ProofOfSpaceInfo(chall, iters))
        for challenge_msg in challenge_requests:
            yield OutboundMessage(
                NodeType.TIMELORD, Message("challenge_start", challenge_msg), delivery
            )
        for pos_info_msg in pos_info_requests:
            yield OutboundMessage(
                NodeType.TIMELORD,
                Message("proof_of_space_info", pos_info_msg),
                delivery,
            )

    async def _on_connect(self) -> OutboundMessageGenerator:
        """
        Whenever we connect to another node, send them our current heads. Also send heads to farmers
        and challenges to timelords.
        """
        blocks: List[FullBlock] = []

        tips: List[SmallHeaderBlock] = self.blockchain.get_current_tips()
        for t in tips:
            block = await self.store.get_block(t.header.get_hash())
            assert block
            blocks.append(block)
        for block in blocks:
            request = peer_protocol.Block(block)
            yield OutboundMessage(
                NodeType.FULL_NODE, Message("block", request), Delivery.RESPOND
            )

        # Update farmers and timelord with most recent information
        async for msg in self._send_challenges_to_timelords(Delivery.RESPOND):
            yield msg
        async for msg in self._send_tips_to_farmers(Delivery.RESPOND):
            yield msg

    def _num_needed_peers(self) -> int:
        assert self.server is not None
        diff = self.config["target_peer_count"] - len(
            self.server.global_connections.get_full_node_connections()
        )
        return diff if diff >= 0 else 0

    def _start_bg_tasks(self):
        """
        Start a background task connecting periodically to the introducer and
        requesting the peer list.
        """
        introducer = self.config["introducer_peer"]
        introducer_peerinfo = PeerInfo(introducer["host"], introducer["port"])

        async def introducer_client():
            async def on_connect() -> OutboundMessageGenerator:
                msg = Message("request_peers", peer_protocol.RequestPeers())
                yield OutboundMessage(NodeType.INTRODUCER, msg, Delivery.RESPOND)

            while not self._shut_down:
                # The first time connecting to introducer, keep trying to connect
                if self._num_needed_peers():
                    if not await self.server.start_client(
                        introducer_peerinfo, on_connect
                    ):
                        await asyncio.sleep(5)
                        continue
                await asyncio.sleep(self.config["introducer_connect_interval"])

        asyncio.create_task(introducer_client())

    def _shutdown(self):
        self._shut_down = True

    async def _sync(self) -> OutboundMessageGenerator:
        """
        Performs a full sync of the blockchain.
            - Check which are the heaviest tips
            - Request headers for the heaviest
            - Verify the weight of the tip, using the headers
            - Find the fork point to see where to start downloading blocks
            - Blacklist peers that provide invalid blocks
            - Sync blockchain up to heads (request blocks in batches)
        """
        self.log.info("Starting to perform sync with peers.")
        self.log.info("Waiting to receive tips from peers.")
        # TODO: better way to tell that we have finished receiving tips
        await asyncio.sleep(5)
        highest_weight: uint64 = uint64(0)
        tip_block: FullBlock
        tip_height = 0
        sync_start_time = time.time()

        # Based on responses from peers about the current heads, see which head is the heaviest
        # (similar to longest chain rule).

<<<<<<< HEAD
        async with self.store.lock:
            potential_tips: List[
                Tuple[bytes32, FullBlock]
            ] = await self.store.get_potential_tips_tuples()
            self.log.info(f"Have collected {len(potential_tips)} potential tips")
            for header_hash, potential_tip_block in potential_tips:
                if potential_tip_block.header_block.challenge is None:
                    raise ValueError(
                        f"Invalid tip block {potential_tip_block.header_hash} received"
                    )
                if (
                    potential_tip_block.header_block.challenge.total_weight
                    > highest_weight
                ):
                    highest_weight = (
                        potential_tip_block.header_block.challenge.total_weight
                    )
                    tip_block = potential_tip_block
                    tip_height = potential_tip_block.header_block.challenge.height
            if highest_weight <= max(
                [t.weight for t in self.blockchain.get_current_tips()]
            ):
                self.log.info("Not performing sync, already caught up.")
                return
=======
        potential_tips: List[
            Tuple[bytes32, FullBlock]
        ] = self.store.get_potential_tips_tuples()
        log.info(f"Have collected {len(potential_tips)} potential tips")
        for header_hash, potential_tip_block in potential_tips:
            if potential_tip_block.header_block.challenge is None:
                raise ValueError(
                    f"Invalid tip block {potential_tip_block.header_hash} received"
                )
            if potential_tip_block.header_block.challenge.total_weight > highest_weight:
                highest_weight = potential_tip_block.header_block.challenge.total_weight
                tip_block = potential_tip_block
                tip_height = potential_tip_block.header_block.challenge.height
        if highest_weight <= max(
            [t.weight for t in self.blockchain.get_current_tips()]
        ):
            log.info("Not performing sync, already caught up.")
            return
>>>>>>> 89c84674

        assert tip_block
        self.log.info(f"Tip block {tip_block.header_hash} tip height {tip_block.height}")

        for height in range(0, tip_block.height + 1):
            self.store.set_potential_headers_received(uint32(height), Event())
            self.store.set_potential_blocks_received(uint32(height), Event())
            self.store.set_potential_hashes_received(Event())

        timeout = 200
        sleep_interval = 10
        total_time_slept = 0

        while True:
            if total_time_slept > timeout:
                raise TimeoutError("Took too long to fetch header hashes.")
            if self._shut_down:
                return
            # Download all the header hashes and find the fork point
            request = peer_protocol.RequestAllHeaderHashes(tip_block.header_hash)
            yield OutboundMessage(
                NodeType.FULL_NODE,
                Message("request_all_header_hashes", request),
                Delivery.RANDOM,
            )
            try:
                phr = self.store.get_potential_hashes_received()
                assert phr is not None
                await asyncio.wait_for(
                    phr.wait(), timeout=sleep_interval,
                )
                break
            except concurrent.futures.TimeoutError:
                total_time_slept += sleep_interval
                self.log.warning("Did not receive desired header hashes")

        # Finding the fork point allows us to only download headers and blocks from the fork point
<<<<<<< HEAD
        async with self.store.lock:
            header_hashes = self.store.get_potential_hashes()
            fork_point_height: uint32 = self.blockchain.find_fork_point(header_hashes)
            fork_point_hash: bytes32 = header_hashes[fork_point_height]
        self.log.info(f"Fork point: {fork_point_hash} at height {fork_point_height}")
=======
        header_hashes = self.store.get_potential_hashes()
        fork_point_height: uint32 = self.blockchain.find_fork_point(header_hashes)
        fork_point_hash: bytes32 = header_hashes[fork_point_height]
        log.info(f"Fork point: {fork_point_hash} at height {fork_point_height}")
>>>>>>> 89c84674

        # Now, we download all of the headers in order to verify the weight, in batches
        headers: List[HeaderBlock] = []

        # Download headers in batches. We download a few batches ahead in case there are delays or peers
        # that don't have the headers that we need.
        last_request_time: float = 0
        highest_height_requested: uint32 = uint32(0)
        request_made: bool = False
        for height_checkpoint in range(
            fork_point_height + 1, tip_height + 1, self.config["max_headers_to_send"]
        ):
            end_height = min(
                height_checkpoint + self.config["max_headers_to_send"], tip_height + 1
            )

            total_time_slept = 0
            while True:
                if self._shut_down:
                    return
                if total_time_slept > timeout:
                    raise TimeoutError("Took too long to fetch blocks")

                # Request batches that we don't have yet
                for batch in range(0, self.config["num_sync_batches"]):
                    batch_start = (
                        height_checkpoint + batch * self.config["max_headers_to_send"]
                    )
                    batch_end = min(
                        batch_start + self.config["max_headers_to_send"], tip_height + 1
                    )

                    if batch_start > tip_height:
                        # We have asked for all blocks
                        break

                    blocks_missing = any(
                        [
                            not (
                                self.store.get_potential_headers_received(uint32(h))
                            ).is_set()
                            for h in range(batch_start, batch_end)
                        ]
                    )
                    if (
                        time.time() - last_request_time > sleep_interval
                        and blocks_missing
                    ) or (batch_end - 1) > highest_height_requested:
                        # If we are missing header blocks in this batch, and we haven't made a request in a while,
                        # Make a request for this batch. Also, if we have never requested this batch, make
                        # the request
                        if batch_end - 1 > highest_height_requested:
                            highest_height_requested = batch_end - 1

                        request_made = True
                        request_hb = peer_protocol.RequestHeaderBlocks(
                            tip_block.header_block.header.get_hash(),
                            [uint32(h) for h in range(batch_start, batch_end)],
                        )
                        self.log.info(f"Requesting header blocks {batch_start, batch_end}.")
                        yield OutboundMessage(
                            NodeType.FULL_NODE,
                            Message("request_header_blocks", request_hb),
                            Delivery.RANDOM,
                        )
                if request_made:
                    # Reset the timer for requests, so we don't overload other peers with requests
                    last_request_time = time.time()
                    request_made = False

                # Wait for the first batch (the next "max_blocks_to_send" blocks to arrive)
                awaitables = [
                    (self.store.get_potential_headers_received(uint32(height))).wait()
                    for height in range(height_checkpoint, end_height)
                ]
                future = asyncio.gather(*awaitables, return_exceptions=True)
                try:
                    await asyncio.wait_for(future, timeout=sleep_interval)
                    break
                except concurrent.futures.TimeoutError:
                    try:
                        await future
                    except asyncio.CancelledError:
                        pass
                    total_time_slept += sleep_interval
                    self.log.info(f"Did not receive desired header blocks")

        for h in range(fork_point_height + 1, tip_height + 1):
            header = self.store.get_potential_header(uint32(h))
            assert header is not None
            headers.append(header)

        self.log.info(f"Downloaded headers up to tip height: {tip_height}")
        if not verify_weight(
            tip_block.header_block, headers, self.blockchain.headers[fork_point_hash],
        ):
            raise errors.InvalidWeight(
                f"Weight of {tip_block.header_block.header.get_hash()} not valid."
            )

        self.log.info(
            f"Validated weight of headers. Downloaded {len(headers)} headers, tip height {tip_height}"
        )
        assert tip_height == fork_point_height + len(headers)
        self.store.clear_potential_headers()
        headers.clear()

        # Download blocks in batches, and verify them as they come in. We download a few batches ahead,
        # in case there are delays.
        last_request_time = 0
        highest_height_requested = uint32(0)
        request_made = False

        for height_checkpoint in range(
            fork_point_height + 1, tip_height + 1, self.config["max_blocks_to_send"]
        ):
            end_height = min(
                height_checkpoint + self.config["max_blocks_to_send"], tip_height + 1
            )

            total_time_slept = 0
            while True:
                if self._shut_down:
                    return
                if total_time_slept > timeout:
                    raise TimeoutError("Took too long to fetch blocks")

                # Request batches that we don't have yet
                for batch in range(0, self.config["num_sync_batches"]):
                    batch_start = (
                        height_checkpoint + batch * self.config["max_blocks_to_send"]
                    )
                    batch_end = min(
                        batch_start + self.config["max_blocks_to_send"], tip_height + 1
                    )

                    if batch_start > tip_height:
                        # We have asked for all blocks
                        break

                    blocks_missing = any(
                        [
                            not (
                                self.store.get_potential_blocks_received(uint32(h))
                            ).is_set()
                            for h in range(batch_start, batch_end)
                        ]
                    )
                    if (
                        time.time() - last_request_time > sleep_interval
                        and blocks_missing
                    ) or (batch_end - 1) > highest_height_requested:
                        # If we are missing blocks in this batch, and we haven't made a request in a while,
                        # Make a request for this batch. Also, if we have never requested this batch, make
                        # the request
                        self.log.info(
                            f"Requesting sync blocks {[i for i in range(batch_start, batch_end)]}"
                        )
                        if batch_end - 1 > highest_height_requested:
                            highest_height_requested = batch_end - 1
                        request_made = True
                        request_sync = peer_protocol.RequestSyncBlocks(
                            tip_block.header_block.header.header_hash,
                            [
                                uint32(height)
                                for height in range(batch_start, batch_end)
                            ],
                        )
                        yield OutboundMessage(
                            NodeType.FULL_NODE,
                            Message("request_sync_blocks", request_sync),
                            Delivery.RANDOM,
                        )
                if request_made:
                    # Reset the timer for requests, so we don't overload other peers with requests
                    last_request_time = time.time()
                    request_made = False

                # Wait for the first batch (the next "max_blocks_to_send" blocks to arrive)
                awaitables = [
                    (self.store.get_potential_blocks_received(uint32(height))).wait()
                    for height in range(height_checkpoint, end_height)
                ]
                future = asyncio.gather(*awaitables, return_exceptions=True)
                try:
                    await asyncio.wait_for(future, timeout=sleep_interval)
                    break
                except concurrent.futures.TimeoutError:
                    try:
                        await future
                    except asyncio.CancelledError:
                        pass
                    total_time_slept += sleep_interval
                    self.log.info("Did not receive desired blocks")

            # Verifies this batch, which we are guaranteed to have (since we broke from the above loop)
            blocks = []
            for height in range(height_checkpoint, end_height):
                b: Optional[FullBlock] = await self.store.get_potential_block(
                    uint32(height)
                )
                assert b is not None
                blocks.append(b)

            validation_start_time = time.time()
            prevalidate_results = await self.blockchain.pre_validate_blocks(blocks)
            index = 0
            for height in range(height_checkpoint, end_height):
                if self._shut_down:
                    return
                block: Optional[FullBlock] = await self.store.get_potential_block(
                    uint32(height)
                )
                assert block is not None

                prev_block: Optional[FullBlock] = await self.store.get_potential_block(
                    uint32(height - 1)
                )
                if prev_block is None:
                    prev_block = await self.store.get_block(block.prev_header_hash)
                assert prev_block is not None

                # The block gets permanantly added to the blockchain
                validated, pos = prevalidate_results[index]
                index += 1

                async with self.store.lock:
<<<<<<< HEAD
                    # The block gets permanantly added to the blockchain
                    validated, pos = prevalidate_results[index]
                    index += 1
                    result, header_block = await self.blockchain.receive_block(block, validated, pos)
=======
                    result = await self.blockchain.receive_block(
                        block, prev_block.header_block, validated, pos
                    )
>>>>>>> 89c84674
                    if (
                        result == ReceiveBlockResult.INVALID_BLOCK
                        or
                        result == ReceiveBlockResult.DISCONNECTED_BLOCK
                    ):
                        raise RuntimeError(f"Invalid block {block.header_hash}")
<<<<<<< HEAD
                    self.log.info(
                        f"Took {time.time() - start} seconds to validate and add block {block.height}."
                    )

                    assert (
                        max([h.height for h in self.blockchain.get_current_tips()])
                        >= height
                    )
                    await self.store.set_proof_of_time_estimate_ips(
                        self.blockchain.get_next_ips(block.header_hash)
                    )
        assert max([h.height for h in self.blockchain.get_current_tips()]) == tip_height
        self.log.info(f"Finished sync up to height {tip_height}")
=======

                    # Always immediately add the block to the database, after updating blockchain state
                    await self.store.add_block(block)

                assert (
                    max([h.height for h in self.blockchain.get_current_tips()])
                    >= height
                )
                self.store.set_proof_of_time_estimate_ips(
                    self.blockchain.get_next_ips(block.header_block)
                )
            log.info(
                f"Took {time.time() - validation_start_time} seconds to validate and add blocks "
                f"{height_checkpoint} to {end_height}."
            )
        assert max([h.height for h in self.blockchain.get_current_tips()]) == tip_height
        log.info(
            f"Finished sync up to height {tip_height}. Total time: "
            f"{round((time.time() - sync_start_time)/60, 2)} minutes."
        )
>>>>>>> 89c84674

    async def _finish_sync(self) -> OutboundMessageGenerator:
        """
        Finalize sync by setting sync mode to False, clearing all sync information, and adding any final
        blocks that we have finalized recently.
        """
        potential_fut_blocks = (self.store.get_potential_future_blocks()).copy()
        self.store.set_sync_mode(False)

        async with self.store.lock:
            await self.store.clear_sync_info()

        for block in potential_fut_blocks:
            if self._shut_down:
                return
            async for msg in self.block(peer_protocol.Block(block)):
                yield msg

        # Update farmers and timelord with most recent information
        async for msg in self._send_challenges_to_timelords():
            yield msg
        async for msg in self._send_tips_to_farmers():
            yield msg

    @api_request
    async def request_all_header_hashes(
        self, request: peer_protocol.RequestAllHeaderHashes
    ) -> OutboundMessageGenerator:
        try:
            header_hashes = self.blockchain.get_header_hashes(request.tip_header_hash)
            message = Message(
                "all_header_hashes", peer_protocol.AllHeaderHashes(header_hashes)
            )
            yield OutboundMessage(NodeType.FULL_NODE, message, Delivery.RESPOND)
        except ValueError:
            self.log.info("Do not have requested header hashes.")

    @api_request
    async def all_header_hashes(
        self, all_header_hashes: peer_protocol.AllHeaderHashes
    ) -> OutboundMessageGenerator:
        assert len(all_header_hashes.header_hashes) > 0
        self.store.set_potential_hashes(all_header_hashes.header_hashes)
        phr = self.store.get_potential_hashes_received()
        assert phr is not None
        phr.set()
        for _ in []:  # Yields nothing
            yield _

    @api_request
    async def request_header_blocks(
        self, request: peer_protocol.RequestHeaderBlocks
    ) -> OutboundMessageGenerator:
        """
        A peer requests a list of header blocks, by height. Used for syncing or light clients.
        """
        start = time.time()
        if len(request.heights) > self.config["max_headers_to_send"]:
            raise errors.TooManyheadersRequested(
                f"The max number of headers is {self.config['max_headers_to_send']},\
                                                but requested {len(request.heights)}"
            )

        try:
            header_hashes: List[
                HeaderBlock
            ] = self.blockchain.get_header_hashes_by_height(
                request.heights, request.tip_header_hash
            )
<<<<<<< HEAD
            self.log.info(f"Got header blocks by height {time.time() - start}")
=======
            header_blocks: List[
                HeaderBlock
            ] = await self.store.get_header_blocks_by_hash(header_hashes)
            log.info(f"Got header blocks by height {time.time() - start}")
>>>>>>> 89c84674
        except KeyError:
            return
        except BlockNotInBlockchain as e:
            self.log.info(f"{e}")
            return

        response = peer_protocol.HeaderBlocks(request.tip_header_hash, header_blocks)
        yield OutboundMessage(
            NodeType.FULL_NODE, Message("header_blocks", response), Delivery.RESPOND
        )

    @api_request
    async def header_blocks(
        self, request: peer_protocol.HeaderBlocks
    ) -> OutboundMessageGenerator:
        """
        Receive header blocks from a peer.
        """
        self.log.info(
            f"Received header blocks {request.header_blocks[0].height, request.header_blocks[-1].height}."
        )
        for header_block in request.header_blocks:
            self.store.add_potential_header(header_block)
            (self.store.get_potential_headers_received(header_block.height)).set()

        for _ in []:  # Yields nothing
            yield _

    @api_request
    async def request_sync_blocks(
        self, request: peer_protocol.RequestSyncBlocks
    ) -> OutboundMessageGenerator:
        """
        Responsd to a peers request for syncing blocks.
        """
        blocks: List[FullBlock] = []
        async with self.store.lock:
            tip_block: Optional[FullBlock] = await self.store.get_block(
                request.tip_header_hash
            )
        if tip_block is not None:
            if len(request.heights) > self.config["max_blocks_to_send"]:
                raise errors.TooManyheadersRequested(
                    f"The max number of blocks is "
                    f"{self.config['max_blocks_to_send']},"
                    f"but requested {len(request.heights)}"
                )
            try:
                header_hashes: List[
                    HeaderBlock
                ] = self.blockchain.get_header_hashes_by_height(
                    request.heights, request.tip_header_hash
                )
                header_blocks: List[
                    HeaderBlock
                ] = await self.store.get_header_blocks_by_hash(header_hashes)
                for header_block in header_blocks:
                    fetched = await self.store.get_block(header_block.header.get_hash())
                    assert fetched
                    blocks.append(fetched)
            except KeyError:
                self.log.info("Do not have required blocks")
                return
            except BlockNotInBlockchain as e:
                self.log.info(f"{e}")
                return
        else:
            # We don't have the blocks that the client is looking for
            self.log.info(f"Peer requested tip {request.tip_header_hash} that we don't have")
            return
        response = Message(
            "sync_blocks", peer_protocol.SyncBlocks(request.tip_header_hash, blocks)
        )
        yield OutboundMessage(NodeType.FULL_NODE, response, Delivery.RESPOND)

    @api_request
    async def sync_blocks(
        self, request: peer_protocol.SyncBlocks
    ) -> OutboundMessageGenerator:
        """
        We have received the blocks that we needed for syncing. Add them to processing queue.
        """
<<<<<<< HEAD
        self.log.info(f"Received sync blocks {[b.height for b in request.blocks]}")
        async with self.store.lock:
            if not await self.store.get_sync_mode():
                self.log.warning("Receiving sync blocks when we are not in sync mode.")
                return
=======
        log.info(f"Received sync blocks {[b.height for b in request.blocks]}")
>>>>>>> 89c84674

        if not self.store.get_sync_mode():
            log.warning("Receiving sync blocks when we are not in sync mode.")
            return

        for block in request.blocks:
            await self.store.add_potential_block(block)
            if (
                not self.store.get_sync_mode()
            ):  # We might have left sync mode after the previous await
                return
            (self.store.get_potential_blocks_received(block.height)).set()

        for _ in []:  # Yields nothing
            yield _

    @api_request
    async def request_header_hash(
        self, request: farmer_protocol.RequestHeaderHash
    ) -> OutboundMessageGenerator:
        """
        Creates a block body and header, with the proof of space, coinbase, and fee targets provided
        by the farmer, and sends the hash of the header data back to the farmer.
        """
        plot_seed: bytes32 = request.proof_of_space.get_plot_seed()

        # Checks that the proof of space is valid
        quality_string: bytes = Verifier().validate_proof(
            plot_seed,
            request.proof_of_space.size,
            request.challenge_hash,
            bytes(request.proof_of_space.proof),
        )
        assert quality_string

<<<<<<< HEAD
        async with self.store.lock:
            # Retrieves the correct head for the challenge
            heads: List[HeaderBlock] = self.blockchain.get_current_tips()
            target_head: Optional[HeaderBlock] = None
            for head in heads:
                assert head.challenge
                if head.challenge.get_hash() == request.challenge_hash:
                    target_head = head
            if target_head is None:
                # TODO: should we still allow the farmer to farm?
                self.log.warning(
                    f"Challenge hash: {request.challenge_hash} not in one of three heads"
                )
                return

            # Grab best transactions from Mempool for given head target
            spend_bundle: Optional[SpendBundle] = await self.mempool.create_bundle_for_tip(target_head)
            spend_bundle_fees = 0
            aggregate_sig: Optional[BLSSignature] = None
            if spend_bundle:
                solution_program = best_solution_program(spend_bundle)
                spend_bundle_fees = spend_bundle.fees()
                aggregate_sig = spend_bundle.aggregated_signature

            transactions_generator: bytes32 = sha256(b"").digest()
            full_coinbase_reward = calculate_block_reward(target_head.height)
            base_fee_reward = full_coinbase_reward / 8
            full_fee_reward = uint64(int(base_fee_reward + spend_bundle_fees))
            # Create fees coin
            fee_hash = std_hash(std_hash(target_head.height))
            fees_coin = Coin(fee_hash, request.fees_target_puzzle_hash, full_fee_reward)

            # SpendBundle has all signatures already aggregated

            # TODO: calculate cost of all transactions
            cost = uint64(0)

            # Creates a block with transactions, coinbase, and fees
            body: Body = Body(
                request.coinbase,
                request.coinbase_signature,
                fees_coin,
                solution_program,
                aggregate_sig,
                transactions_generator,
                cost,
=======
        # Retrieves the correct head for the challenge
        tips: List[SmallHeaderBlock] = self.blockchain.get_current_tips()
        target_tip: Optional[SmallHeaderBlock] = None
        for tip in tips:
            assert tip.challenge
            if tip.challenge.get_hash() == request.challenge_hash:
                target_tip = tip
        if target_tip is None:
            # TODO: should we still allow the farmer to farm?
            log.warning(
                f"Challenge hash: {request.challenge_hash} not in one of three heads"
>>>>>>> 89c84674
            )
            return

        # TODO: use mempool to grab best transactions, for the selected head
        transactions_generator: bytes32 = sha256(b"").digest()
        # TODO: calculate the fees of these transactions
        fees: FeesTarget = FeesTarget(request.fees_target_puzzle_hash, uint64(0))
        aggregate_sig: Signature = PrivateKey.from_seed(b"12345").sign(b"anything")
        # TODO: calculate aggregate signature based on transactions
        # TODO: calculate cost of all transactions
        cost = uint64(0)

        # Creates a block with transactions, coinbase, and fees
        body: Body = Body(
            request.coinbase,
            request.coinbase_signature,
            fees,
            aggregate_sig,
            transactions_generator,
            cost,
        )

        # Creates the block header
        prev_header_hash: bytes32 = target_tip.header.get_hash()
        timestamp: uint64 = uint64(int(time.time()))

        # TODO: use a real BIP158 filter based on transactions
        filter_hash: bytes32 = token_bytes(32)
        proof_of_space_hash: bytes32 = request.proof_of_space.get_hash()
        body_hash: Body = body.get_hash()
        extension_data: bytes32 = bytes32([0] * 32)
        block_header_data: HeaderData = HeaderData(
            prev_header_hash,
            timestamp,
            filter_hash,
            proof_of_space_hash,
            body_hash,
            extension_data,
        )

<<<<<<< HEAD
            # self.stores this block so we can submit it to the blockchain after it's signed by harvester
            await self.store.add_candidate_block(
                proof_of_space_hash, body, block_header_data, request.proof_of_space, target_head.height + 1
            )
=======
        block_header_data_hash: bytes32 = block_header_data.get_hash()

        # self.stores this block so we can submit it to the blockchain after it's signed by harvester
        self.store.add_candidate_block(
            proof_of_space_hash, body, block_header_data, request.proof_of_space
        )
>>>>>>> 89c84674

        message = farmer_protocol.HeaderHash(
            proof_of_space_hash, block_header_data_hash
        )
        yield OutboundMessage(
            NodeType.FARMER, Message("header_hash", message), Delivery.RESPOND
        )

    @api_request
    async def header_signature(
        self, header_signature: farmer_protocol.HeaderSignature
    ) -> OutboundMessageGenerator:
        """
        Signature of header hash, by the harvester. This is enough to create an unfinished
        block, which only needs a Proof of Time to be finished. If the signature is valid,
        we call the unfinished_block routine.
        """
<<<<<<< HEAD
        async with self.store.lock:
            candidate: Optional[
                Tuple[Body, HeaderData, ProofOfSpace]
            ] = await self.store.get_candidate_block(header_signature.pos_hash)
            if candidate is None:
                self.log.warning(
                    f"PoS hash {header_signature.pos_hash} not found in database"
                )
                return
            # Verifies that we have the correct header and body self.stored
            block_body, block_header_data, pos = candidate
=======
        candidate: Optional[
            Tuple[Body, HeaderData, ProofOfSpace]
        ] = self.store.get_candidate_block(header_signature.pos_hash)
        if candidate is None:
            log.warning(f"PoS hash {header_signature.pos_hash} not found in database")
            return
        # Verifies that we have the correct header and body self.stored
        block_body, block_header_data, pos = candidate
>>>>>>> 89c84674

        assert block_header_data.get_hash() == header_signature.header_hash

        block_header: Header = Header(
            block_header_data, header_signature.header_signature
        )
        header: HeaderBlock = HeaderBlock(pos, None, None, block_header)
        unfinished_block_obj: FullBlock = FullBlock(header, block_body)

        # Propagate to ourselves (which validates and does further propagations)
        request = peer_protocol.UnfinishedBlock(unfinished_block_obj)
        async for m in self.unfinished_block(request):
            # Yield all new messages (propagation to peers)
            yield m

    # TIMELORD PROTOCOL
    @api_request
    async def proof_of_time_finished(
        self, request: timelord_protocol.ProofOfTimeFinished
    ) -> OutboundMessageGenerator:
        """
        A proof of time, received by a peer timelord. We can use this to complete a block,
        and call the block routine (which handles propagation and verification of blocks).
        """
        dict_key = (
            request.proof.challenge_hash,
            request.proof.number_of_iterations,
        )

<<<<<<< HEAD
            unfinished_block_obj: Optional[
                FullBlock
            ] = await self.store.get_unfinished_block(dict_key)
            if not unfinished_block_obj:
                self.log.warning(
                    f"Received a proof of time that we cannot use to complete a block {dict_key}"
                )
                return
            prev_full_block = await self.store.get_block(
                unfinished_block_obj.prev_header_hash
            )
            assert prev_full_block
            prev_block: HeaderBlock = prev_full_block.header_block
            difficulty: uint64 = self.blockchain.get_next_difficulty(
                unfinished_block_obj.prev_header_hash
=======
        unfinished_block_obj: Optional[FullBlock] = self.store.get_unfinished_block(
            dict_key
        )
        if not unfinished_block_obj:
            log.warning(
                f"Received a proof of time that we cannot use to complete a block {dict_key}"
>>>>>>> 89c84674
            )
            return
        prev_full_block = await self.store.get_block(
            unfinished_block_obj.prev_header_hash
        )
        assert prev_full_block
        prev_block: HeaderBlock = prev_full_block.header_block
        difficulty: uint64 = self.blockchain.get_next_difficulty(
            unfinished_block_obj.prev_header_hash
        )
        assert prev_block.challenge

        challenge: Challenge = Challenge(
            request.proof.challenge_hash,
            unfinished_block_obj.header_block.proof_of_space.get_hash(),
            request.proof.output.get_hash(),
            uint32(prev_block.challenge.height + 1),
            uint64(prev_block.challenge.total_weight + difficulty),
            uint64(
                prev_block.challenge.total_iters + request.proof.number_of_iterations
            ),
        )

        new_header_block = HeaderBlock(
            unfinished_block_obj.header_block.proof_of_space,
            request.proof,
            challenge,
            unfinished_block_obj.header_block.header,
        )
        new_full_block: FullBlock = FullBlock(
            new_header_block, unfinished_block_obj.body
        )

        if self.store.get_sync_mode():
            self.store.add_potential_future_block(new_full_block)
        else:
            async for msg in self.block(peer_protocol.Block(new_full_block)):
                yield msg

    # PEER PROTOCOL
    @api_request
    async def new_proof_of_time(
        self, new_proof_of_time: peer_protocol.NewProofOfTime
    ) -> OutboundMessageGenerator:
        """
        A proof of time, received by a peer full node. If we have the rest of the block,
        we can complete it. Otherwise, we just verify and propagate the proof.
        """
        finish_block: bool = False
        propagate_proof: bool = False
        if self.store.get_unfinished_block(
            (
                new_proof_of_time.proof.challenge_hash,
                new_proof_of_time.proof.number_of_iterations,
            )
        ):

            finish_block = True
        elif new_proof_of_time.proof.is_valid(constants["DISCRIMINANT_SIZE_BITS"]):
            propagate_proof = True

        if finish_block:
            request = timelord_protocol.ProofOfTimeFinished(new_proof_of_time.proof)
            async for msg in self.proof_of_time_finished(request):
                yield msg
        if propagate_proof:
            yield OutboundMessage(
                NodeType.FULL_NODE,
                Message("new_proof_of_time", new_proof_of_time),
                Delivery.BROADCAST_TO_OTHERS,
            )

    @api_request
    async def unfinished_block(
        self, unfinished_block: peer_protocol.UnfinishedBlock
    ) -> OutboundMessageGenerator:
        """
        We have received an unfinished block, either created by us, or from another peer.
        We can validate it and if it's a good block, propagate it to other peers and
        timelords.
        """
        # Adds the unfinished block to seen, and check if it's seen before
        if self.store.seen_unfinished_block(unfinished_block.block.header_hash):
            return

        if not self.blockchain.is_child_of_head(unfinished_block.block):
            return

        if not await self.blockchain.validate_unfinished_block(unfinished_block.block):
            raise InvalidUnfinishedBlock()

        prev_full_block: Optional[FullBlock] = await self.store.get_block(
            unfinished_block.block.prev_header_hash
        )

        assert prev_full_block

        prev_block: HeaderBlock = prev_full_block.header_block

        assert prev_block.challenge

        challenge_hash: bytes32 = prev_block.challenge.get_hash()
        difficulty: uint64 = self.blockchain.get_next_difficulty(
            unfinished_block.block.header_block.prev_header_hash
        )
        vdf_ips: uint64 = self.blockchain.get_next_ips(prev_block)

        iterations_needed: uint64 = calculate_iterations(
            unfinished_block.block.header_block.proof_of_space,
            difficulty,
            vdf_ips,
            constants["MIN_BLOCK_TIME"],
        )

        if (
            self.store.get_unfinished_block((challenge_hash, iterations_needed))
            is not None
        ):
            return

        expected_time: uint64 = uint64(
            int(iterations_needed / (self.store.get_proof_of_time_estimate_ips()))
        )

        if expected_time > constants["PROPAGATION_DELAY_THRESHOLD"]:
            self.log.info(f"Block is slow, expected {expected_time} seconds, waiting")
            # If this block is slow, sleep to allow faster blocks to come out first
            await asyncio.sleep(5)

<<<<<<< HEAD
        async with self.store.lock:
            leader: Tuple[uint32, uint64] = self.store.get_unfinished_block_leader()
            if leader is None or unfinished_block.block.height > leader[0]:
                self.log.info(
                    f"This is the first unfinished block at height {unfinished_block.block.height}, so propagate."
                )
                # If this is the first block we see at this height, propagate
                self.store.set_unfinished_block_leader(
                    (unfinished_block.block.height, expected_time)
                )
            elif unfinished_block.block.height == leader[0]:
                if expected_time > leader[1] + constants["PROPAGATION_THRESHOLD"]:
                    # If VDF is expected to finish X seconds later than the best, don't propagate
                    self.log.info(
                        f"VDF will finish too late {expected_time} seconds, so don't propagate"
                    )
                    return
                elif expected_time < leader[1]:
                    self.log.info(
                        f"New best unfinished block at height {unfinished_block.block.height}"
                    )
                    # If this will be the first block to finalize, update our leader
                    self.store.set_unfinished_block_leader((leader[0], expected_time))
            else:
                # If we have seen an unfinished block at a greater or equal height, don't propagate
                self.log.info(f"Unfinished block at old height, so don't propagate")
=======
        leader: Tuple[uint32, uint64] = self.store.get_unfinished_block_leader()
        if leader is None or unfinished_block.block.height > leader[0]:
            log.info(
                f"This is the first unfinished block at height {unfinished_block.block.height}, so propagate."
            )
            # If this is the first block we see at this height, propagate
            self.store.set_unfinished_block_leader(
                (unfinished_block.block.height, expected_time)
            )
        elif unfinished_block.block.height == leader[0]:
            if expected_time > leader[1] + constants["PROPAGATION_THRESHOLD"]:
                # If VDF is expected to finish X seconds later than the best, don't propagate
                log.info(
                    f"VDF will finish too late {expected_time} seconds, so don't propagate"
                )
>>>>>>> 89c84674
                return
            elif expected_time < leader[1]:
                log.info(
                    f"New best unfinished block at height {unfinished_block.block.height}"
                )
                # If this will be the first block to finalize, update our leader
                self.store.set_unfinished_block_leader((leader[0], expected_time))
        else:
            # If we have seen an unfinished block at a greater or equal height, don't propagate
            log.info(f"Unfinished block at old height, so don't propagate")
            return

        self.store.add_unfinished_block(
            (challenge_hash, iterations_needed), unfinished_block.block
        )

        timelord_request = timelord_protocol.ProofOfSpaceInfo(
            challenge_hash, iterations_needed
        )

        yield OutboundMessage(
            NodeType.TIMELORD,
            Message("proof_of_space_info", timelord_request),
            Delivery.BROADCAST,
        )
        yield OutboundMessage(
            NodeType.FULL_NODE,
            Message("unfinished_block", unfinished_block),
            Delivery.BROADCAST_TO_OTHERS,
        )

    # Receives a full transaction
    # If we added it to mempool send tx id to others
    # TODO if it's not added ?
    @api_request
    async def transaction(self, tx: peer_protocol.Transaction) -> OutboundMessageGenerator:
        added, error = await self.mempool.add_spendbundle(tx.sb)
        if added:
            maybeTX = peer_protocol.TransactionId(tx.sb.name())
            yield OutboundMessage(
                NodeType.FULL_NODE,
                Message("maybe_transaction", maybeTX),
                Delivery.BROADCAST_TO_OTHERS,
            )
        else:
            self.log.warning(f"Wasn't able to add transaction with id {tx.sb.name()}, error: {error}")
            return

    # Receives a transaction_id,
    # Ignore if we've seen it already
    # Request full transaction if we haven't seen it previously
    @api_request
    async def maybe_transaction(self, tx_id: peer_protocol.TransactionId) -> OutboundMessageGenerator:
        if self.mempool.seen(tx_id.transaction_id):
            self.log.info(f"tx_id({tx_id.transaction_id}) already seen")
            return
        else:
            requestTX = peer_protocol.RequestTransaction(tx_id.transaction_id)
            yield OutboundMessage(
                NodeType.FULL_NODE,
                Message("request_transaction", requestTX),
                Delivery.RESPOND,
            )

    # Peer has request a full transaction from us
    @api_request
    async def request_transaction(self, tx_id: peer_protocol.RequestTransaction) -> OutboundMessageGenerator:
        spend_bundle = await self.mempool.get_spendbundle(tx_id.transaction_id)
        if spend_bundle is None:
            return

        transaction = peer_protocol.Transaction(spend_bundle)
        yield OutboundMessage(
            NodeType.FULL_NODE,
            Message("transaction", transaction),
            Delivery.RESPOND,
        )

        self.log.info(f"sending transaction (tx_id: {spend_bundle.name()}) to peer")

    @api_request
    async def block(self, block: peer_protocol.Block) -> OutboundMessageGenerator:
        """
        Receive a full block from a peer full node (or ourselves).
        """
        header_hash = block.block.header_block.header.get_hash()

        # Adds the block to seen, and check if it's seen before
        if self.blockchain.cointains_block(header_hash):
            return

        if self.store.get_sync_mode():
            # Add the block to our potential tips list
            self.store.add_potential_tip(block.block)
            return

        prevalidate_block = await self.blockchain.pre_validate_blocks([block.block])
        val, pos = prevalidate_block[0]

        async with self.store.lock:
<<<<<<< HEAD
            if await self.store.get_sync_mode():
                # Add the block to our potential tips list
                await self.store.add_potential_tip(block.block)
                return
            prevalidate_block = await self.blockchain.pre_validate_blocks([block.block])
            val, pos = prevalidate_block[0]
            # Tries to add the block to the blockchain
            added, replaced = await self.blockchain.receive_block(
                block.block, val, pos
=======
            prev_block: Optional[FullBlock] = await self.store.get_block(
                block.block.prev_header_hash
>>>>>>> 89c84674
            )
            if added == ReceiveBlockResult.ADDED_TO_HEAD:
                await self.mempool.new_tips(await self.blockchain.get_full_tips())

<<<<<<< HEAD
=======
            added: ReceiveBlockResult
            if prev_block is None:
                added = ReceiveBlockResult.DISCONNECTED_BLOCK
            else:
                # Tries to add the block to the blockchain
                added = await self.blockchain.receive_block(
                    block.block, prev_block.header_block, val, pos
                )

            # Always immediately add the block to the database, after updating blockchain state
            if (
                added == ReceiveBlockResult.ADDED_AS_ORPHAN
                or added == ReceiveBlockResult.ADDED_TO_HEAD
            ):
                await self.store.add_block(block.block)

>>>>>>> 89c84674
        if added == ReceiveBlockResult.ALREADY_HAVE_BLOCK:
            return
        elif added == ReceiveBlockResult.INVALID_BLOCK:
            self.log.warning(
                f"Block {header_hash} at height {block.block.height} is invalid."
            )
            return
        elif added == ReceiveBlockResult.DISCONNECTED_BLOCK:
<<<<<<< HEAD
            self.log.warning(f"Disconnected block {header_hash}")
            async with self.store.lock:
                tip_height = min(
                    [head.height for head in self.blockchain.get_current_tips()]
                )
=======
            log.warning(f"Disconnected block {header_hash}")
            tip_height = min(
                [head.height for head in self.blockchain.get_current_tips()]
            )
>>>>>>> 89c84674

            if (
                block.block.height
                > tip_height + self.config["sync_blocks_behind_threshold"]
            ):
                async with self.store.lock:
                    if self.store.get_sync_mode():
                        return
                    await self.store.clear_sync_info()
<<<<<<< HEAD
                    await self.store.add_potential_tip(block.block)
                    await self.store.set_sync_mode(True)
                self.log.info(
=======
                    self.store.add_potential_tip(block.block)
                    self.store.set_sync_mode(True)
                log.info(
>>>>>>> 89c84674
                    f"We are too far behind this block. Our height is {tip_height} and block is at "
                    f"{block.block.height}"
                )
                try:
                    # Performs sync, and catch exceptions so we don't close the connection
                    async for ret_msg in self._sync():
                        yield ret_msg
                except asyncio.CancelledError:
                    self.log.error("Syncing failed, CancelledError")
                except BaseException as e:
                    self.log.error(f"Error {type(e)}{e} with syncing")
                finally:
                    async for ret_msg in self._finish_sync():
                        yield ret_msg

            elif block.block.height >= tip_height - 3:
                self.log.info(
                    f"We have received a disconnected block at height {block.block.height}, current tip is {tip_height}"
                )
                msg = Message(
                    "request_block",
                    peer_protocol.RequestBlock(block.block.prev_header_hash),
                )
                self.store.add_disconnected_block(block.block)
                yield OutboundMessage(NodeType.FULL_NODE, msg, Delivery.RESPOND)
            return
        elif added == ReceiveBlockResult.ADDED_TO_HEAD:
            # Only propagate blocks which extend the blockchain (becomes one of the heads)
<<<<<<< HEAD
            ips_changed: bool = False
            async with self.store.lock:
                self.log.info(
                    f"Updated heads, new heights: {[b.height for b in self.blockchain.get_current_tips()]}"
                )

                difficulty = self.blockchain.get_next_difficulty(
                    block.block.prev_header_hash
                )
                next_vdf_ips = self.blockchain.get_next_ips(block.block.header_hash)
                self.log.info(f"Difficulty {difficulty} IPS {next_vdf_ips}")
                if next_vdf_ips != await self.store.get_proof_of_time_estimate_ips():
                    await self.store.set_proof_of_time_estimate_ips(next_vdf_ips)
                    ips_changed = True
            if ips_changed:
=======
            log.info(
                f"Updated heads, new heights: {[b.height for b in self.blockchain.get_current_tips()]}"
            )

            difficulty = self.blockchain.get_next_difficulty(
                block.block.prev_header_hash
            )
            next_vdf_ips = self.blockchain.get_next_ips(block.block.header_block)
            log.info(f"Difficulty {difficulty} IPS {next_vdf_ips}")
            if next_vdf_ips != self.store.get_proof_of_time_estimate_ips():
                self.store.set_proof_of_time_estimate_ips(next_vdf_ips)
>>>>>>> 89c84674
                rate_update = farmer_protocol.ProofOfTimeRate(next_vdf_ips)
                self.log.info(f"Sending proof of time rate {next_vdf_ips}")
                yield OutboundMessage(
                    NodeType.FARMER,
                    Message("proof_of_time_rate", rate_update),
                    Delivery.BROADCAST,
                )
                self.store.clear_seen_unfinished_blocks()

            assert block.block.header_block.proof_of_time
            assert block.block.header_block.challenge
            pos_quality = (
                block.block.header_block.proof_of_space.verify_and_get_quality()
            )

            farmer_request = farmer_protocol.ProofOfSpaceFinalized(
                block.block.header_block.challenge.get_hash(),
                block.block.height,
                block.block.weight,
                pos_quality,
                difficulty,
            )
            timelord_request = timelord_protocol.ChallengeStart(
                block.block.header_block.challenge.get_hash(),
                block.block.header_block.challenge.total_weight,
            )
            # Tell timelord to stop previous challenge and start with new one
            yield OutboundMessage(
                NodeType.TIMELORD,
                Message("challenge_start", timelord_request),
                Delivery.BROADCAST,
            )

            # Tell full nodes about the new block
            yield OutboundMessage(
                NodeType.FULL_NODE,
                Message("block", block),
                Delivery.BROADCAST_TO_OTHERS,
            )

            # Tell farmer about the new block
            yield OutboundMessage(
                NodeType.FARMER,
                Message("proof_of_space_finalized", farmer_request),
                Delivery.BROADCAST,
            )

        elif added == ReceiveBlockResult.ADDED_AS_ORPHAN:
            assert block.block.header_block.proof_of_time
            assert block.block.header_block.challenge
            self.log.info(
                f"Received orphan block of height {block.block.header_block.challenge.height}"
            )
        else:
            # Should never reach here, all the cases are covered
            assert False
            # Recursively process the next block if we have it

        # This code path is reached if added == ADDED_AS_ORPHAN or ADDED_TO_HEAD
        next_block: Optional[FullBlock] = self.store.get_disconnected_block_by_prev(
            block.block.header_hash
        )

        if next_block is not None:
            async for ret_msg in self.block(peer_protocol.Block(next_block)):
                yield ret_msg

        # Removes all temporary data for old blocks
        lowest_tip = min(tip.height for tip in self.blockchain.get_current_tips())
        clear_height = uint32(max(0, lowest_tip - 30))
        self.store.clear_candidate_blocks_below(clear_height)
        self.store.clear_unfinished_blocks_below(clear_height)
        self.store.clear_disconnected_blocks_below(clear_height)

    @api_request
    async def request_block(
        self, request_block: peer_protocol.RequestBlock
    ) -> OutboundMessageGenerator:
        block: Optional[FullBlock] = await self.store.get_block(
            request_block.header_hash
        )
        if block is not None:
            yield OutboundMessage(
                NodeType.FULL_NODE,
                Message("block", peer_protocol.Block(block)),
                Delivery.RESPOND,
            )

    @api_request
    async def peers(self, request: peer_protocol.Peers) -> OutboundMessageGenerator:
        if self.server is None:
            return
        conns = self.server.global_connections
        for peer in request.peer_list:
            conns.peers.add(peer)

        # Pseudo-message to close the connection
        yield OutboundMessage(NodeType.INTRODUCER, Message("", None), Delivery.CLOSE)

        unconnected = conns.get_unconnected_peers(
            recent_threshold=self.config["recent_peer_threshold"]
        )
        to_connect = unconnected[: self._num_needed_peers()]
        if not len(to_connect):
            return

        self.log.info(f"Trying to connect to peers: {to_connect}")
        tasks = []
        for peer in to_connect:
            tasks.append(asyncio.create_task(self.server.start_client(peer)))
        await asyncio.gather(*tasks)<|MERGE_RESOLUTION|>--- conflicted
+++ resolved
@@ -7,12 +7,6 @@
 from secrets import token_bytes
 from typing import AsyncGenerator, List, Optional, Tuple, Dict
 
-<<<<<<< HEAD
-import yaml
-=======
-from blspy import PrivateKey, Signature
-
->>>>>>> 89c84674
 from chiapos import Verifier
 from src.blockchain import Blockchain, ReceiveBlockResult
 from src.consensus.block_rewards import calculate_block_reward
@@ -47,33 +41,26 @@
 
 
 class FullNode:
-<<<<<<< HEAD
-    store: FullNodeStore
-    blockchain: Blockchain
-
-    def __init__(self, store: FullNodeStore, blockchain: Blockchain, mempool: Mempool,
-                 unspent_store: UnspentStore, name: str = None):
-        config_filename = os.path.join(ROOT_DIR, "config", "config.yaml")
-        self.config = yaml.safe_load(open(config_filename, "r"))["full_node"]
-        self.store = store
-        self.blockchain = blockchain
-        self.mempool = mempool
+    def __init__(
+        self,
+        store: FullNodeStore,
+        blockchain: Blockchain,
+        config: Dict,
+        mempool: Mempool,
+        unspent_store: UnspentStore,
+        name: str = None,
+    ):
+        self.config: Dict = config
+        self.store: FullNodeStore = store
+        self.blockchain: Blockchain = blockchain
+        self.mempool: Mempool = mempool
         self._shut_down = False  # Set to true to close all infinite loops
         self.server: Optional[ChiaServer] = None
-        self.unspent_store = unspent_store
+        self.unspent_store: UnspentStore = unspent_store
         if name:
             self.log = logging.getLogger(name)
         else:
             self.log = logging.getLogger(__name__)
-=======
-    def __init__(self, store: FullNodeStore, blockchain: Blockchain, config: Dict):
-        self.store: FullNodeStore = store
-        self.blockchain: Blockchain = blockchain
-        self.config: Dict = config
-        self._shut_down: bool = False  # Set to true to close all infinite loops
-        self.server: Optional[ChiaServer] = None
-        log.warning(f"{self.config}")
->>>>>>> 89c84674
 
     def _set_server(self, server: ChiaServer):
         self.server = server
@@ -235,36 +222,10 @@
         # Based on responses from peers about the current heads, see which head is the heaviest
         # (similar to longest chain rule).
 
-<<<<<<< HEAD
-        async with self.store.lock:
-            potential_tips: List[
-                Tuple[bytes32, FullBlock]
-            ] = await self.store.get_potential_tips_tuples()
-            self.log.info(f"Have collected {len(potential_tips)} potential tips")
-            for header_hash, potential_tip_block in potential_tips:
-                if potential_tip_block.header_block.challenge is None:
-                    raise ValueError(
-                        f"Invalid tip block {potential_tip_block.header_hash} received"
-                    )
-                if (
-                    potential_tip_block.header_block.challenge.total_weight
-                    > highest_weight
-                ):
-                    highest_weight = (
-                        potential_tip_block.header_block.challenge.total_weight
-                    )
-                    tip_block = potential_tip_block
-                    tip_height = potential_tip_block.header_block.challenge.height
-            if highest_weight <= max(
-                [t.weight for t in self.blockchain.get_current_tips()]
-            ):
-                self.log.info("Not performing sync, already caught up.")
-                return
-=======
         potential_tips: List[
             Tuple[bytes32, FullBlock]
         ] = self.store.get_potential_tips_tuples()
-        log.info(f"Have collected {len(potential_tips)} potential tips")
+        self.log.info(f"Have collected {len(potential_tips)} potential tips")
         for header_hash, potential_tip_block in potential_tips:
             if potential_tip_block.header_block.challenge is None:
                 raise ValueError(
@@ -277,12 +238,13 @@
         if highest_weight <= max(
             [t.weight for t in self.blockchain.get_current_tips()]
         ):
-            log.info("Not performing sync, already caught up.")
-            return
->>>>>>> 89c84674
+            self.log.info("Not performing sync, already caught up.")
+            return
 
         assert tip_block
-        self.log.info(f"Tip block {tip_block.header_hash} tip height {tip_block.height}")
+        self.log.info(
+            f"Tip block {tip_block.header_hash} tip height {tip_block.height}"
+        )
 
         for height in range(0, tip_block.height + 1):
             self.store.set_potential_headers_received(uint32(height), Event())
@@ -317,18 +279,10 @@
                 self.log.warning("Did not receive desired header hashes")
 
         # Finding the fork point allows us to only download headers and blocks from the fork point
-<<<<<<< HEAD
-        async with self.store.lock:
-            header_hashes = self.store.get_potential_hashes()
-            fork_point_height: uint32 = self.blockchain.find_fork_point(header_hashes)
-            fork_point_hash: bytes32 = header_hashes[fork_point_height]
-        self.log.info(f"Fork point: {fork_point_hash} at height {fork_point_height}")
-=======
         header_hashes = self.store.get_potential_hashes()
         fork_point_height: uint32 = self.blockchain.find_fork_point(header_hashes)
         fork_point_hash: bytes32 = header_hashes[fork_point_height]
-        log.info(f"Fork point: {fork_point_hash} at height {fork_point_height}")
->>>>>>> 89c84674
+        self.log.info(f"Fork point: {fork_point_hash} at height {fork_point_height}")
 
         # Now, we download all of the headers in order to verify the weight, in batches
         headers: List[HeaderBlock] = []
@@ -388,7 +342,9 @@
                             tip_block.header_block.header.get_hash(),
                             [uint32(h) for h in range(batch_start, batch_end)],
                         )
-                        self.log.info(f"Requesting header blocks {batch_start, batch_end}.")
+                        self.log.info(
+                            f"Requesting header blocks {batch_start, batch_end}."
+                        )
                         yield OutboundMessage(
                             NodeType.FULL_NODE,
                             Message("request_header_blocks", request_hb),
@@ -556,37 +512,14 @@
                 index += 1
 
                 async with self.store.lock:
-<<<<<<< HEAD
-                    # The block gets permanantly added to the blockchain
-                    validated, pos = prevalidate_results[index]
-                    index += 1
-                    result, header_block = await self.blockchain.receive_block(block, validated, pos)
-=======
-                    result = await self.blockchain.receive_block(
+                    result, header_block = await self.blockchain.receive_block(
                         block, prev_block.header_block, validated, pos
                     )
->>>>>>> 89c84674
                     if (
                         result == ReceiveBlockResult.INVALID_BLOCK
-                        or
-                        result == ReceiveBlockResult.DISCONNECTED_BLOCK
+                        or result == ReceiveBlockResult.DISCONNECTED_BLOCK
                     ):
                         raise RuntimeError(f"Invalid block {block.header_hash}")
-<<<<<<< HEAD
-                    self.log.info(
-                        f"Took {time.time() - start} seconds to validate and add block {block.height}."
-                    )
-
-                    assert (
-                        max([h.height for h in self.blockchain.get_current_tips()])
-                        >= height
-                    )
-                    await self.store.set_proof_of_time_estimate_ips(
-                        self.blockchain.get_next_ips(block.header_hash)
-                    )
-        assert max([h.height for h in self.blockchain.get_current_tips()]) == tip_height
-        self.log.info(f"Finished sync up to height {tip_height}")
-=======
 
                     # Always immediately add the block to the database, after updating blockchain state
                     await self.store.add_block(block)
@@ -598,16 +531,15 @@
                 self.store.set_proof_of_time_estimate_ips(
                     self.blockchain.get_next_ips(block.header_block)
                 )
-            log.info(
+            self.log.info(
                 f"Took {time.time() - validation_start_time} seconds to validate and add blocks "
                 f"{height_checkpoint} to {end_height}."
             )
         assert max([h.height for h in self.blockchain.get_current_tips()]) == tip_height
-        log.info(
+        self.log.info(
             f"Finished sync up to height {tip_height}. Total time: "
             f"{round((time.time() - sync_start_time)/60, 2)} minutes."
         )
->>>>>>> 89c84674
 
     async def _finish_sync(self) -> OutboundMessageGenerator:
         """
@@ -677,14 +609,10 @@
             ] = self.blockchain.get_header_hashes_by_height(
                 request.heights, request.tip_header_hash
             )
-<<<<<<< HEAD
-            self.log.info(f"Got header blocks by height {time.time() - start}")
-=======
             header_blocks: List[
                 HeaderBlock
             ] = await self.store.get_header_blocks_by_hash(header_hashes)
-            log.info(f"Got header blocks by height {time.time() - start}")
->>>>>>> 89c84674
+            self.log.info(f"Got header blocks by height {time.time() - start}")
         except KeyError:
             return
         except BlockNotInBlockchain as e:
@@ -753,7 +681,9 @@
                 return
         else:
             # We don't have the blocks that the client is looking for
-            self.log.info(f"Peer requested tip {request.tip_header_hash} that we don't have")
+            self.log.info(
+                f"Peer requested tip {request.tip_header_hash} that we don't have"
+            )
             return
         response = Message(
             "sync_blocks", peer_protocol.SyncBlocks(request.tip_header_hash, blocks)
@@ -767,18 +697,10 @@
         """
         We have received the blocks that we needed for syncing. Add them to processing queue.
         """
-<<<<<<< HEAD
         self.log.info(f"Received sync blocks {[b.height for b in request.blocks]}")
-        async with self.store.lock:
-            if not await self.store.get_sync_mode():
-                self.log.warning("Receiving sync blocks when we are not in sync mode.")
-                return
-=======
-        log.info(f"Received sync blocks {[b.height for b in request.blocks]}")
->>>>>>> 89c84674
 
         if not self.store.get_sync_mode():
-            log.warning("Receiving sync blocks when we are not in sync mode.")
+            self.log.warning("Receiving sync blocks when we are not in sync mode.")
             return
 
         for block in request.blocks:
@@ -811,55 +733,7 @@
         )
         assert quality_string
 
-<<<<<<< HEAD
-        async with self.store.lock:
-            # Retrieves the correct head for the challenge
-            heads: List[HeaderBlock] = self.blockchain.get_current_tips()
-            target_head: Optional[HeaderBlock] = None
-            for head in heads:
-                assert head.challenge
-                if head.challenge.get_hash() == request.challenge_hash:
-                    target_head = head
-            if target_head is None:
-                # TODO: should we still allow the farmer to farm?
-                self.log.warning(
-                    f"Challenge hash: {request.challenge_hash} not in one of three heads"
-                )
-                return
-
-            # Grab best transactions from Mempool for given head target
-            spend_bundle: Optional[SpendBundle] = await self.mempool.create_bundle_for_tip(target_head)
-            spend_bundle_fees = 0
-            aggregate_sig: Optional[BLSSignature] = None
-            if spend_bundle:
-                solution_program = best_solution_program(spend_bundle)
-                spend_bundle_fees = spend_bundle.fees()
-                aggregate_sig = spend_bundle.aggregated_signature
-
-            transactions_generator: bytes32 = sha256(b"").digest()
-            full_coinbase_reward = calculate_block_reward(target_head.height)
-            base_fee_reward = full_coinbase_reward / 8
-            full_fee_reward = uint64(int(base_fee_reward + spend_bundle_fees))
-            # Create fees coin
-            fee_hash = std_hash(std_hash(target_head.height))
-            fees_coin = Coin(fee_hash, request.fees_target_puzzle_hash, full_fee_reward)
-
-            # SpendBundle has all signatures already aggregated
-
-            # TODO: calculate cost of all transactions
-            cost = uint64(0)
-
-            # Creates a block with transactions, coinbase, and fees
-            body: Body = Body(
-                request.coinbase,
-                request.coinbase_signature,
-                fees_coin,
-                solution_program,
-                aggregate_sig,
-                transactions_generator,
-                cost,
-=======
-        # Retrieves the correct head for the challenge
+        # Retrieves the correct tip for the challenge
         tips: List[SmallHeaderBlock] = self.blockchain.get_current_tips()
         target_tip: Optional[SmallHeaderBlock] = None
         for tip in tips:
@@ -868,18 +742,33 @@
                 target_tip = tip
         if target_tip is None:
             # TODO: should we still allow the farmer to farm?
-            log.warning(
-                f"Challenge hash: {request.challenge_hash} not in one of three heads"
->>>>>>> 89c84674
-            )
-            return
-
-        # TODO: use mempool to grab best transactions, for the selected head
+            self.log.warning(
+                f"Challenge hash: {request.challenge_hash} not in one of three tips"
+            )
+            return
+
+        assert target_tip is not None
+        # Grab best transactions from Mempool for given tip target
+        spend_bundle: Optional[SpendBundle] = await self.mempool.create_bundle_for_tip(
+            target_tip
+        )
+        spend_bundle_fees = 0
+        aggregate_sig: Optional[BLSSignature] = None
+        if spend_bundle:
+            solution_program = best_solution_program(spend_bundle)
+            spend_bundle_fees = spend_bundle.fees()
+            aggregate_sig = spend_bundle.aggregated_signature
+
         transactions_generator: bytes32 = sha256(b"").digest()
-        # TODO: calculate the fees of these transactions
-        fees: FeesTarget = FeesTarget(request.fees_target_puzzle_hash, uint64(0))
-        aggregate_sig: Signature = PrivateKey.from_seed(b"12345").sign(b"anything")
-        # TODO: calculate aggregate signature based on transactions
+        full_coinbase_reward = calculate_block_reward(target_tip.height)
+        base_fee_reward = full_coinbase_reward / 8
+        full_fee_reward = uint64(int(base_fee_reward + spend_bundle_fees))
+        # Create fees coin
+        fee_hash = std_hash(std_hash(target_tip.height))
+        fees_coin = Coin(fee_hash, request.fees_target_puzzle_hash, full_fee_reward)
+
+        # SpendBundle has all signatures already aggregated
+
         # TODO: calculate cost of all transactions
         cost = uint64(0)
 
@@ -887,11 +776,13 @@
         body: Body = Body(
             request.coinbase,
             request.coinbase_signature,
-            fees,
+            fees_coin,
+            solution_program,
             aggregate_sig,
             transactions_generator,
             cost,
         )
+        return
 
         # Creates the block header
         prev_header_hash: bytes32 = target_tip.header.get_hash()
@@ -911,19 +802,16 @@
             extension_data,
         )
 
-<<<<<<< HEAD
-            # self.stores this block so we can submit it to the blockchain after it's signed by harvester
-            await self.store.add_candidate_block(
-                proof_of_space_hash, body, block_header_data, request.proof_of_space, target_head.height + 1
-            )
-=======
         block_header_data_hash: bytes32 = block_header_data.get_hash()
 
         # self.stores this block so we can submit it to the blockchain after it's signed by harvester
         self.store.add_candidate_block(
-            proof_of_space_hash, body, block_header_data, request.proof_of_space
-        )
->>>>>>> 89c84674
+            proof_of_space_hash,
+            body,
+            block_header_data,
+            request.proof_of_space,
+            target_tip.height + 1,
+        )
 
         message = farmer_protocol.HeaderHash(
             proof_of_space_hash, block_header_data_hash
@@ -941,28 +829,16 @@
         block, which only needs a Proof of Time to be finished. If the signature is valid,
         we call the unfinished_block routine.
         """
-<<<<<<< HEAD
-        async with self.store.lock:
-            candidate: Optional[
-                Tuple[Body, HeaderData, ProofOfSpace]
-            ] = await self.store.get_candidate_block(header_signature.pos_hash)
-            if candidate is None:
-                self.log.warning(
-                    f"PoS hash {header_signature.pos_hash} not found in database"
-                )
-                return
-            # Verifies that we have the correct header and body self.stored
-            block_body, block_header_data, pos = candidate
-=======
         candidate: Optional[
             Tuple[Body, HeaderData, ProofOfSpace]
         ] = self.store.get_candidate_block(header_signature.pos_hash)
         if candidate is None:
-            log.warning(f"PoS hash {header_signature.pos_hash} not found in database")
+            self.log.warning(
+                f"PoS hash {header_signature.pos_hash} not found in database"
+            )
             return
         # Verifies that we have the correct header and body self.stored
         block_body, block_header_data, pos = candidate
->>>>>>> 89c84674
 
         assert block_header_data.get_hash() == header_signature.header_hash
 
@@ -992,30 +868,12 @@
             request.proof.number_of_iterations,
         )
 
-<<<<<<< HEAD
-            unfinished_block_obj: Optional[
-                FullBlock
-            ] = await self.store.get_unfinished_block(dict_key)
-            if not unfinished_block_obj:
-                self.log.warning(
-                    f"Received a proof of time that we cannot use to complete a block {dict_key}"
-                )
-                return
-            prev_full_block = await self.store.get_block(
-                unfinished_block_obj.prev_header_hash
-            )
-            assert prev_full_block
-            prev_block: HeaderBlock = prev_full_block.header_block
-            difficulty: uint64 = self.blockchain.get_next_difficulty(
-                unfinished_block_obj.prev_header_hash
-=======
         unfinished_block_obj: Optional[FullBlock] = self.store.get_unfinished_block(
             dict_key
         )
         if not unfinished_block_obj:
-            log.warning(
+            self.log.warning(
                 f"Received a proof of time that we cannot use to complete a block {dict_key}"
->>>>>>> 89c84674
             )
             return
         prev_full_block = await self.store.get_block(
@@ -1145,37 +1003,9 @@
             # If this block is slow, sleep to allow faster blocks to come out first
             await asyncio.sleep(5)
 
-<<<<<<< HEAD
-        async with self.store.lock:
-            leader: Tuple[uint32, uint64] = self.store.get_unfinished_block_leader()
-            if leader is None or unfinished_block.block.height > leader[0]:
-                self.log.info(
-                    f"This is the first unfinished block at height {unfinished_block.block.height}, so propagate."
-                )
-                # If this is the first block we see at this height, propagate
-                self.store.set_unfinished_block_leader(
-                    (unfinished_block.block.height, expected_time)
-                )
-            elif unfinished_block.block.height == leader[0]:
-                if expected_time > leader[1] + constants["PROPAGATION_THRESHOLD"]:
-                    # If VDF is expected to finish X seconds later than the best, don't propagate
-                    self.log.info(
-                        f"VDF will finish too late {expected_time} seconds, so don't propagate"
-                    )
-                    return
-                elif expected_time < leader[1]:
-                    self.log.info(
-                        f"New best unfinished block at height {unfinished_block.block.height}"
-                    )
-                    # If this will be the first block to finalize, update our leader
-                    self.store.set_unfinished_block_leader((leader[0], expected_time))
-            else:
-                # If we have seen an unfinished block at a greater or equal height, don't propagate
-                self.log.info(f"Unfinished block at old height, so don't propagate")
-=======
         leader: Tuple[uint32, uint64] = self.store.get_unfinished_block_leader()
         if leader is None or unfinished_block.block.height > leader[0]:
-            log.info(
+            self.log.info(
                 f"This is the first unfinished block at height {unfinished_block.block.height}, so propagate."
             )
             # If this is the first block we see at this height, propagate
@@ -1185,20 +1015,19 @@
         elif unfinished_block.block.height == leader[0]:
             if expected_time > leader[1] + constants["PROPAGATION_THRESHOLD"]:
                 # If VDF is expected to finish X seconds later than the best, don't propagate
-                log.info(
+                self.log.info(
                     f"VDF will finish too late {expected_time} seconds, so don't propagate"
                 )
->>>>>>> 89c84674
                 return
             elif expected_time < leader[1]:
-                log.info(
+                self.log.info(
                     f"New best unfinished block at height {unfinished_block.block.height}"
                 )
                 # If this will be the first block to finalize, update our leader
                 self.store.set_unfinished_block_leader((leader[0], expected_time))
         else:
             # If we have seen an unfinished block at a greater or equal height, don't propagate
-            log.info(f"Unfinished block at old height, so don't propagate")
+            self.log.info(f"Unfinished block at old height, so don't propagate")
             return
 
         self.store.add_unfinished_block(
@@ -1224,7 +1053,9 @@
     # If we added it to mempool send tx id to others
     # TODO if it's not added ?
     @api_request
-    async def transaction(self, tx: peer_protocol.Transaction) -> OutboundMessageGenerator:
+    async def transaction(
+        self, tx: peer_protocol.Transaction
+    ) -> OutboundMessageGenerator:
         added, error = await self.mempool.add_spendbundle(tx.sb)
         if added:
             maybeTX = peer_protocol.TransactionId(tx.sb.name())
@@ -1234,14 +1065,18 @@
                 Delivery.BROADCAST_TO_OTHERS,
             )
         else:
-            self.log.warning(f"Wasn't able to add transaction with id {tx.sb.name()}, error: {error}")
+            self.log.warning(
+                f"Wasn't able to add transaction with id {tx.sb.name()}, error: {error}"
+            )
             return
 
     # Receives a transaction_id,
     # Ignore if we've seen it already
     # Request full transaction if we haven't seen it previously
     @api_request
-    async def maybe_transaction(self, tx_id: peer_protocol.TransactionId) -> OutboundMessageGenerator:
+    async def maybe_transaction(
+        self, tx_id: peer_protocol.TransactionId
+    ) -> OutboundMessageGenerator:
         if self.mempool.seen(tx_id.transaction_id):
             self.log.info(f"tx_id({tx_id.transaction_id}) already seen")
             return
@@ -1255,16 +1090,16 @@
 
     # Peer has request a full transaction from us
     @api_request
-    async def request_transaction(self, tx_id: peer_protocol.RequestTransaction) -> OutboundMessageGenerator:
+    async def request_transaction(
+        self, tx_id: peer_protocol.RequestTransaction
+    ) -> OutboundMessageGenerator:
         spend_bundle = await self.mempool.get_spendbundle(tx_id.transaction_id)
         if spend_bundle is None:
             return
 
         transaction = peer_protocol.Transaction(spend_bundle)
         yield OutboundMessage(
-            NodeType.FULL_NODE,
-            Message("transaction", transaction),
-            Delivery.RESPOND,
+            NodeType.FULL_NODE, Message("transaction", transaction), Delivery.RESPOND,
         )
 
         self.log.info(f"sending transaction (tx_id: {spend_bundle.name()}) to peer")
@@ -1289,43 +1124,24 @@
         val, pos = prevalidate_block[0]
 
         async with self.store.lock:
-<<<<<<< HEAD
-            if await self.store.get_sync_mode():
-                # Add the block to our potential tips list
-                await self.store.add_potential_tip(block.block)
-                return
+            prev_block: Optional[FullBlock] = await self.store.get_block(
+                block.block.prev_header_hash
+            )
+
             prevalidate_block = await self.blockchain.pre_validate_blocks([block.block])
             val, pos = prevalidate_block[0]
-            # Tries to add the block to the blockchain
-            added, replaced = await self.blockchain.receive_block(
-                block.block, val, pos
-=======
-            prev_block: Optional[FullBlock] = await self.store.get_block(
-                block.block.prev_header_hash
->>>>>>> 89c84674
-            )
+
+            added: ReceiveBlockResult
+            if prev_block is None:
+                added, replaced = ReceiveBlockResult.DISCONNECTED_BLOCK, None
+            else:
+                # Tries to add the block to the blockchain
+                added, replaced = await self.blockchain.receive_block(
+                    block.block, prev_block.header_block, val, pos
+                )
             if added == ReceiveBlockResult.ADDED_TO_HEAD:
                 await self.mempool.new_tips(await self.blockchain.get_full_tips())
 
-<<<<<<< HEAD
-=======
-            added: ReceiveBlockResult
-            if prev_block is None:
-                added = ReceiveBlockResult.DISCONNECTED_BLOCK
-            else:
-                # Tries to add the block to the blockchain
-                added = await self.blockchain.receive_block(
-                    block.block, prev_block.header_block, val, pos
-                )
-
-            # Always immediately add the block to the database, after updating blockchain state
-            if (
-                added == ReceiveBlockResult.ADDED_AS_ORPHAN
-                or added == ReceiveBlockResult.ADDED_TO_HEAD
-            ):
-                await self.store.add_block(block.block)
-
->>>>>>> 89c84674
         if added == ReceiveBlockResult.ALREADY_HAVE_BLOCK:
             return
         elif added == ReceiveBlockResult.INVALID_BLOCK:
@@ -1334,18 +1150,10 @@
             )
             return
         elif added == ReceiveBlockResult.DISCONNECTED_BLOCK:
-<<<<<<< HEAD
             self.log.warning(f"Disconnected block {header_hash}")
-            async with self.store.lock:
-                tip_height = min(
-                    [head.height for head in self.blockchain.get_current_tips()]
-                )
-=======
-            log.warning(f"Disconnected block {header_hash}")
             tip_height = min(
                 [head.height for head in self.blockchain.get_current_tips()]
             )
->>>>>>> 89c84674
 
             if (
                 block.block.height
@@ -1355,15 +1163,9 @@
                     if self.store.get_sync_mode():
                         return
                     await self.store.clear_sync_info()
-<<<<<<< HEAD
-                    await self.store.add_potential_tip(block.block)
-                    await self.store.set_sync_mode(True)
-                self.log.info(
-=======
                     self.store.add_potential_tip(block.block)
                     self.store.set_sync_mode(True)
-                log.info(
->>>>>>> 89c84674
+                self.log.info(
                     f"We are too far behind this block. Our height is {tip_height} and block is at "
                     f"{block.block.height}"
                 )
@@ -1392,24 +1194,7 @@
             return
         elif added == ReceiveBlockResult.ADDED_TO_HEAD:
             # Only propagate blocks which extend the blockchain (becomes one of the heads)
-<<<<<<< HEAD
-            ips_changed: bool = False
-            async with self.store.lock:
-                self.log.info(
-                    f"Updated heads, new heights: {[b.height for b in self.blockchain.get_current_tips()]}"
-                )
-
-                difficulty = self.blockchain.get_next_difficulty(
-                    block.block.prev_header_hash
-                )
-                next_vdf_ips = self.blockchain.get_next_ips(block.block.header_hash)
-                self.log.info(f"Difficulty {difficulty} IPS {next_vdf_ips}")
-                if next_vdf_ips != await self.store.get_proof_of_time_estimate_ips():
-                    await self.store.set_proof_of_time_estimate_ips(next_vdf_ips)
-                    ips_changed = True
-            if ips_changed:
-=======
-            log.info(
+            self.log.info(
                 f"Updated heads, new heights: {[b.height for b in self.blockchain.get_current_tips()]}"
             )
 
@@ -1417,10 +1202,9 @@
                 block.block.prev_header_hash
             )
             next_vdf_ips = self.blockchain.get_next_ips(block.block.header_block)
-            log.info(f"Difficulty {difficulty} IPS {next_vdf_ips}")
+            self.log.info(f"Difficulty {difficulty} IPS {next_vdf_ips}")
             if next_vdf_ips != self.store.get_proof_of_time_estimate_ips():
                 self.store.set_proof_of_time_estimate_ips(next_vdf_ips)
->>>>>>> 89c84674
                 rate_update = farmer_protocol.ProofOfTimeRate(next_vdf_ips)
                 self.log.info(f"Sending proof of time rate {next_vdf_ips}")
                 yield OutboundMessage(
