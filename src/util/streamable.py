<<<<<<< HEAD
import dataclasses
#from blspy import PublicKey, Signature, PrependSignature
from typing import Type, BinaryIO, get_type_hints, Any, Optional, List
from src.util.ints import uint32, uint8
from src.util.type_checking import ArgTypeChecker
=======
from __future__ import annotations
from blspy import PublicKey, Signature, PrependSignature
from typing import Type, BinaryIO, get_type_hints, Any, List
from src.util.type_checking import strictdataclass, is_type_List, is_type_SpecificOptional
>>>>>>> 784c8b4d
from src.util.bin_methods import BinMethods
from src.util.ints import uint32


# TODO: Remove hack, this allows streaming these objects from binary
"""
size_hints = {
    "PublicKey": PublicKey.PUBLIC_KEY_SIZE,
    "Signature": Signature.SIGNATURE_SIZE,
    "PrependSignature": PrependSignature.SIGNATURE_SIZE
}
"""
size_hints = {
    "PublicKey": PublicKey.PUBLIC_KEY_SIZE,
    "Signature": Signature.SIGNATURE_SIZE,
    "PrependSignature": PrependSignature.SIGNATURE_SIZE
}


def streamable(cls: Any):
    """
<<<<<<< HEAD
    This is a decorator for class definitions. It applies the dataclasses.dataclass
    decorator, places each field into slots, and also allows fields to be cast to their
    expected type. The resulting class also gets parse and stream for free, as long as 
    all its constituent elements have it.
=======
    This is a decorator for class definitions. It applies the strictdataclass decorator,
    which checks all types at construction. It also defines a simple serialization format,
    and adds parse, from bytes, stream, and serialize methods.

    Serialization format:
        * Each field is serialized in order, by calling parse/serialize.
        * For Lists, there is a 4 byte prefix for the list length.
        * For Optionals, there is a one byte prefix, 1 iff object is present, 0 iff not.

    All of the constituents must have parse/from_bytes, and stream/serialize and therefore
    be of fixed size. For example, int cannot be a constituent since it is not a fixed size,
    whereas uint32 can be.

    This class is used for deterministic serialization and hashing, for consensus critical
    objects such as the block header.
>>>>>>> 784c8b4d
    """

    class _Local:
        @classmethod
        def parse_one_item(cls: Type[cls.__name__], f_type: Type, f: BinaryIO):
            if is_type_List(f_type):
                inner_type: Type = f_type.__args__[0]
                full_list: List[inner_type] = []
                assert inner_type != List.__args__[0]
                list_size: uint32 = int.from_bytes(f.read(4), "big")
                for list_index in range(list_size):
                    full_list.append(cls.parse_one_item(inner_type, f))
                return full_list
            if is_type_SpecificOptional(f_type):
                inner_type: Type = f_type.__args__[0]
                is_present: bool = f.read(1) == bytes([1])
                if is_present:
                    return cls.parse_one_item(inner_type, f)
                else:
                    return None
            if hasattr(f_type, "parse"):
                return f_type.parse(f)
            if hasattr(f_type, "from_bytes") and size_hints[f_type.__name__]:
                return f_type.from_bytes(f.read(size_hints[f_type.__name__]))
            else:
                raise RuntimeError(f"Type {f_type} does not have parse")

        @classmethod
        def parse(cls: Type[cls.__name__], f: BinaryIO) -> cls.__name__:
            values = []
            for _, f_type in get_type_hints(cls).items():
                values.append(cls.parse_one_item(f_type, f))
            return cls(*values)

        def stream_one_item(self, f_type: Type, item, f: BinaryIO) -> None:
            if is_type_List(f_type):
                assert is_type_List(type(item))
                f.write(uint32(len(item)).to_bytes(4, "big"))
                inner_type: Type = f_type.__args__[0]
                assert inner_type != List.__args__[0]
                for element in item:
                    self.stream_one_item(inner_type, element, f)
            elif is_type_SpecificOptional(f_type):
                inner_type: Type = f_type.__args__[0]
                if item is None:
                    f.write(bytes([0]))
                else:
<<<<<<< HEAD
                    raise NotImplementedError(f"can't stream {v}, {f_name}")

    clsdict = dict(cls.__dict__)
    clsdict['__slots__'] = tuple(vars(cls)['__annotations__'].keys())
    for key in clsdict['__slots__']:
        clsdict.pop(key, None)
    clsdict.pop('__dict__', None)
    cls1 = dataclasses.dataclass(cls, init=False, frozen=True)
    return type(cls.__name__, (cls1, BinMethods, ArgTypeChecker, _Local), clsdict)


def StreamableList(the_type):
    """
    This creates a streamable homogenous list of the given streamable object. It has
    a 32-bit unsigned prefix length, so lists are limited to a length of 2^32 - 1.
    """

    cls_name = "%sList" % the_type.__name__

    def __init__(self, items: List[the_type]):
        self._items = tuple(items)

    def __iter__(self):
        return iter(self._items)

    @classmethod
    def parse(cls: Type[cls_name], f: BinaryIO) -> cls_name:
        count = uint32.parse(f)
        items = []
        for _ in range(count):
            if hasattr(the_type, "parse"):
                items.append(the_type.parse(f))
            elif hasattr(the_type, "from_bytes") and size_hints[the_type.__name__]:
                items.append(the_type.from_bytes(f.read(size_hints[the_type.__name__])))
            else:
                raise ValueError("wrong type for %s" % the_type)
        return cls(items)

    def stream(self, f: BinaryIO) -> None:
        count = uint32(len(self._items))
        count.stream(f)
        for item in self._items:
            if hasattr(type(item), "stream"):
=======
                    f.write(bytes([1]))
                    self.stream_one_item(inner_type, item, f)
            elif hasattr(f_type, "stream"):
>>>>>>> 784c8b4d
                item.stream(f)
            elif hasattr(f_type, "serialize"):
                f.write(item.serialize())
            else:
                raise NotImplementedError(f"can't stream {item}, {f_type}")

        def stream(self, f: BinaryIO) -> None:
            for f_name, f_type in get_type_hints(self).items():
                self.stream_one_item(f_type, getattr(self, f_name), f)

    cls1 = strictdataclass(cls)
    return type(cls.__name__, (cls1, BinMethods, _Local), {})<|MERGE_RESOLUTION|>--- conflicted
+++ resolved
@@ -1,27 +1,12 @@
-<<<<<<< HEAD
-import dataclasses
-#from blspy import PublicKey, Signature, PrependSignature
-from typing import Type, BinaryIO, get_type_hints, Any, Optional, List
-from src.util.ints import uint32, uint8
-from src.util.type_checking import ArgTypeChecker
-=======
 from __future__ import annotations
 from blspy import PublicKey, Signature, PrependSignature
 from typing import Type, BinaryIO, get_type_hints, Any, List
 from src.util.type_checking import strictdataclass, is_type_List, is_type_SpecificOptional
->>>>>>> 784c8b4d
 from src.util.bin_methods import BinMethods
 from src.util.ints import uint32
 
 
 # TODO: Remove hack, this allows streaming these objects from binary
-"""
-size_hints = {
-    "PublicKey": PublicKey.PUBLIC_KEY_SIZE,
-    "Signature": Signature.SIGNATURE_SIZE,
-    "PrependSignature": PrependSignature.SIGNATURE_SIZE
-}
-"""
 size_hints = {
     "PublicKey": PublicKey.PUBLIC_KEY_SIZE,
     "Signature": Signature.SIGNATURE_SIZE,
@@ -31,12 +16,6 @@
 
 def streamable(cls: Any):
     """
-<<<<<<< HEAD
-    This is a decorator for class definitions. It applies the dataclasses.dataclass
-    decorator, places each field into slots, and also allows fields to be cast to their
-    expected type. The resulting class also gets parse and stream for free, as long as 
-    all its constituent elements have it.
-=======
     This is a decorator for class definitions. It applies the strictdataclass decorator,
     which checks all types at construction. It also defines a simple serialization format,
     and adds parse, from bytes, stream, and serialize methods.
@@ -52,7 +31,6 @@
 
     This class is used for deterministic serialization and hashing, for consensus critical
     objects such as the block header.
->>>>>>> 784c8b4d
     """
 
     class _Local:
@@ -100,55 +78,9 @@
                 if item is None:
                     f.write(bytes([0]))
                 else:
-<<<<<<< HEAD
-                    raise NotImplementedError(f"can't stream {v}, {f_name}")
-
-    clsdict = dict(cls.__dict__)
-    clsdict['__slots__'] = tuple(vars(cls)['__annotations__'].keys())
-    for key in clsdict['__slots__']:
-        clsdict.pop(key, None)
-    clsdict.pop('__dict__', None)
-    cls1 = dataclasses.dataclass(cls, init=False, frozen=True)
-    return type(cls.__name__, (cls1, BinMethods, ArgTypeChecker, _Local), clsdict)
-
-
-def StreamableList(the_type):
-    """
-    This creates a streamable homogenous list of the given streamable object. It has
-    a 32-bit unsigned prefix length, so lists are limited to a length of 2^32 - 1.
-    """
-
-    cls_name = "%sList" % the_type.__name__
-
-    def __init__(self, items: List[the_type]):
-        self._items = tuple(items)
-
-    def __iter__(self):
-        return iter(self._items)
-
-    @classmethod
-    def parse(cls: Type[cls_name], f: BinaryIO) -> cls_name:
-        count = uint32.parse(f)
-        items = []
-        for _ in range(count):
-            if hasattr(the_type, "parse"):
-                items.append(the_type.parse(f))
-            elif hasattr(the_type, "from_bytes") and size_hints[the_type.__name__]:
-                items.append(the_type.from_bytes(f.read(size_hints[the_type.__name__])))
-            else:
-                raise ValueError("wrong type for %s" % the_type)
-        return cls(items)
-
-    def stream(self, f: BinaryIO) -> None:
-        count = uint32(len(self._items))
-        count.stream(f)
-        for item in self._items:
-            if hasattr(type(item), "stream"):
-=======
                     f.write(bytes([1]))
                     self.stream_one_item(inner_type, item, f)
             elif hasattr(f_type, "stream"):
->>>>>>> 784c8b4d
                 item.stream(f)
             elif hasattr(f_type, "serialize"):
                 f.write(item.serialize())
