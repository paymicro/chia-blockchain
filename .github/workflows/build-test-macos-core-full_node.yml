#
# THIS FILE IS GENERATED. SEE https://github.com/Chia-Network/chia-blockchain/tree/main/tests#readme
#
name: MacOS core-full_node Tests

on:
  push:
    branches:
      - main
    tags:
        - '**'
  pull_request:
    branches:
      - '**'

jobs:
  build:
    name: MacOS core-full_node Tests
    runs-on: ${{ matrix.os }}
    timeout-minutes: 60
    strategy:
      fail-fast: false
      max-parallel: 4
      matrix:
        python-version: [3.8, 3.9]
        os: [macOS-latest]

    steps:
    - name: Cancel previous runs on the same branch
      if: ${{ github.ref != 'refs/heads/main' }}
      uses: styfle/cancel-workflow-action@0.9.1
      with:
        access_token: ${{ github.token }}

    - name: Checkout Code
      uses: actions/checkout@v2
      with:
        fetch-depth: 0

    - name: Setup Python environment
      uses: actions/setup-python@v2
      with:
        python-version: ${{ matrix.python-version }}

    - name: Create keychain for CI use
      run: |
        security create-keychain -p foo chiachain
        security default-keychain -s chiachain
        security unlock-keychain -p foo chiachain
        security set-keychain-settings -t 7200 -u chiachain

    - name: Get pip cache dir
      id: pip-cache
      run: |
        echo "::set-output name=dir::$(pip cache dir)"

    - name: Cache pip
      uses: actions/cache@v2.1.6
      with:
        # Note that new runners may break this https://github.com/actions/cache/issues/292
        path: ${{ steps.pip-cache.outputs.dir }}
        key: ${{ runner.os }}-pip-${{ hashFiles('**/setup.py') }}
        restore-keys: |
          ${{ runner.os }}-pip-

    - name: Checkout test blocks and plots
      uses: actions/checkout@v2
      with:
        repository: 'Chia-Network/test-cache'
        path: '.chia'
        ref: '0.28.0'
        fetch-depth: 1

    - name: Link home directory
      run: |
        cd $HOME
        ln -s $GITHUB_WORKSPACE/.chia
        echo "$HOME/.chia"
        ls -al $HOME/.chia

    - name: Run install script
      env:
        INSTALL_PYTHON_VERSION: ${{ matrix.python-version }}
        BUILD_VDF_CLIENT: "N"
      run: |
        brew install boost
        sh install.sh -d

    - name: Install timelord
      run: |
        . ./activate
        sh install-timelord.sh
        ./vdf_bench square_asm 400000

<<<<<<< HEAD
    - name: Install developer requirements
      run: |
        . ./activate
        venv/bin/python -m pip install pytest pytest-asyncio pytest-xdist coverage

=======
>>>>>>> 6bc8a3e2
    - name: Test core-full_node code with pytest
      run: |
        . ./activate
        venv/bin/coverage run --rcfile=.coveragerc ./venv/bin/py.test tests/core/full_node/test_*.py -s -v --durations 0
#
# THIS FILE IS GENERATED. SEE https://github.com/Chia-Network/chia-blockchain/tree/main/tests#readme
#<|MERGE_RESOLUTION|>--- conflicted
+++ resolved
@@ -92,14 +92,6 @@
         sh install-timelord.sh
         ./vdf_bench square_asm 400000
 
-<<<<<<< HEAD
-    - name: Install developer requirements
-      run: |
-        . ./activate
-        venv/bin/python -m pip install pytest pytest-asyncio pytest-xdist coverage
-
-=======
->>>>>>> 6bc8a3e2
     - name: Test core-full_node code with pytest
       run: |
         . ./activate
