--- conflicted
+++ resolved
@@ -11,17 +11,8 @@
 brew tap mongodb/brew
 brew install cmake mongodb-community@4.2
 
-<<<<<<< HEAD
 git clone https://github.com/Chia-Network/chia-blockchain.git && cd chia-blockchain
-=======
-git clone https://github.com/Chia-Network/chia-blockchain.git
-cd chia-blockchain
->>>>>>> 925b2922
 sh install.sh
-
-# Install mongoDB from https://docs.mongodb.com/manual/administration/install-community/
-# Then, ensure that the mongod service is running.
-nohup mongod --dbpath ./db/ &
 ```
 
 ### Generate keys
