import asyncio
import logging
from pathlib import Path
from typing import Callable, Dict, List, Optional, Tuple, Any

from blspy import PrivateKey, G1Element

from chia.consensus.block_rewards import calculate_base_farmer_reward
from chia.data_layer.data_layer_wallet import DataLayerWallet
from chia.pools.pool_wallet import PoolWallet
from chia.pools.pool_wallet_info import create_pool_state, FARMING_TO_POOL, PoolWalletInfo, PoolState
from chia.protocols.protocol_message_types import ProtocolMessageTypes
from chia.server.outbound_message import NodeType, make_msg
from chia.simulator.simulator_protocol import FarmNewBlockProtocol
from chia.types.blockchain_format.coin import Coin
from chia.types.blockchain_format.sized_bytes import bytes32
from chia.util.bech32m import decode_puzzle_hash, encode_puzzle_hash
from chia.util.byte_types import hexstr_to_bytes
from chia.util.ints import uint32, uint64
from chia.util.keychain import KeyringIsLocked, bytes_to_mnemonic, generate_mnemonic
from chia.util.path import path_from_root
from chia.util.ws_message import WsRpcMessage, create_payload_dict
from chia.wallet.cat_wallet.cat_constants import DEFAULT_CATS
from chia.wallet.cat_wallet.cat_wallet import CATWallet
from chia.wallet.derive_keys import master_sk_to_singleton_owner_sk, master_sk_to_wallet_sk_unhardened
from chia.wallet.rl_wallet.rl_wallet import RLWallet
from chia.wallet.derive_keys import master_sk_to_farmer_sk, master_sk_to_pool_sk, master_sk_to_wallet_sk
from chia.wallet.did_wallet.did_wallet import DIDWallet
from chia.wallet.trade_record import TradeRecord
from chia.wallet.trading.offer import Offer
from chia.wallet.transaction_record import TransactionRecord
from chia.wallet.util.transaction_type import TransactionType
from chia.wallet.util.wallet_types import AmountWithPuzzlehash, WalletType
from chia.wallet.wallet_info import WalletInfo
from chia.wallet.wallet_node import WalletNode
from chia.util.config import load_config
from chia.consensus.coinbase import create_puzzlehash_for_pk

# Timeout for response from wallet/full node for sending a transaction
TIMEOUT = 30

log = logging.getLogger(__name__)


class WalletRpcApi:
    def __init__(self, wallet_node: WalletNode):
        assert wallet_node is not None
        self.service = wallet_node
        self.service_name = "chia_wallet"
        self.balance_cache: Dict[int, Any] = {}

    def get_routes(self) -> Dict[str, Callable]:
        return {
            # Key management
            "/log_in": self.log_in,
            "/get_public_keys": self.get_public_keys,
            "/get_private_key": self.get_private_key,
            "/generate_mnemonic": self.generate_mnemonic,
            "/add_key": self.add_key,
            "/delete_key": self.delete_key,
            "/check_delete_key": self.check_delete_key,
            "/delete_all_keys": self.delete_all_keys,
            # Wallet node
            "/get_sync_status": self.get_sync_status,
            "/get_height_info": self.get_height_info,
            "/farm_block": self.farm_block,  # Only when node simulator is running
            # this function is just here for backwards-compatibility. It will probably
            # be removed in the future
            "/get_initial_freeze_period": self.get_initial_freeze_period,
            "/get_network_info": self.get_network_info,
            # Wallet management
            "/get_wallets": self.get_wallets,
            "/create_new_wallet": self.create_new_wallet,
            # Wallet
            "/get_wallet_balance": self.get_wallet_balance,
            "/get_transaction": self.get_transaction,
            "/get_transactions": self.get_transactions,
            "/get_transaction_count": self.get_transaction_count,
            "/get_next_address": self.get_next_address,
            "/send_transaction": self.send_transaction,
            "/send_transaction_multi": self.send_transaction_multi,
            "/get_farmed_amount": self.get_farmed_amount,
            "/create_signed_transaction": self.create_signed_transaction,
            "/delete_unconfirmed_transactions": self.delete_unconfirmed_transactions,
            # Coloured coins and trading
            "/cat_set_name": self.cat_set_name,
            "/cat_asset_id_to_name": self.cat_asset_id_to_name,
            "/cat_get_name": self.cat_get_name,
            "/cat_spend": self.cat_spend,
            "/cat_get_asset_id": self.cat_get_asset_id,
            "/create_offer_for_ids": self.create_offer_for_ids,
            "/get_offer_summary": self.get_offer_summary,
            "/check_offer_validity": self.check_offer_validity,
            "/take_offer": self.take_offer,
            "/get_offer": self.get_offer,
            "/get_all_offers": self.get_all_offers,
            "/cancel_offer": self.cancel_offer,
            "/get_cat_list": self.get_cat_list,
            # DID Wallet
            "/did_update_recovery_ids": self.did_update_recovery_ids,
            "/did_get_pubkey": self.did_get_pubkey,
            "/did_get_did": self.did_get_did,
            "/did_recovery_spend": self.did_recovery_spend,
            "/did_get_recovery_list": self.did_get_recovery_list,
            "/did_create_attest": self.did_create_attest,
            "/did_get_information_needed_for_recovery": self.did_get_information_needed_for_recovery,
            "/did_create_backup_file": self.did_create_backup_file,
            # RL wallet
            "/rl_set_user_info": self.rl_set_user_info,
            "/send_clawback_transaction:": self.send_clawback_transaction,
            "/add_rate_limited_funds:": self.add_rate_limited_funds,
            # Pool Wallet
            "/pw_join_pool": self.pw_join_pool,
            "/pw_self_pool": self.pw_self_pool,
            "/pw_absorb_rewards": self.pw_absorb_rewards,
            "/pw_status": self.pw_status,
        }

    async def _state_changed(self, *args) -> List[WsRpcMessage]:
        """
        Called by the WalletNode or WalletStateManager when something has changed in the wallet. This
        gives us an opportunity to send notifications to all connected clients via WebSocket.
        """
        if len(args) < 2:
            return []

        data = {
            "state": args[0],
        }
        if args[1] is not None:
            data["wallet_id"] = args[1]
        if args[2] is not None:
            data["additional_data"] = args[2]
        return [create_payload_dict("state_changed", data, "chia_wallet", "wallet_ui")]

    async def _stop_wallet(self):
        """
        Stops a currently running wallet/key, which allows starting the wallet with a new key.
        Each key has it's own wallet database.
        """
        if self.service is not None:
            self.service._close()
            peers_close_task: Optional[asyncio.Task] = await self.service._await_closed()
            if peers_close_task is not None:
                await peers_close_task

    ##########################################################################################
    # Key management
    ##########################################################################################

    async def log_in(self, request):
        """
        Logs in the wallet with a specific key.
        """

        fingerprint = request["fingerprint"]
        if self.service.logged_in_fingerprint == fingerprint:
            return {"fingerprint": fingerprint}

        await self._stop_wallet()
        started = await self.service._start(fingerprint)
        if started is True:
            return {"fingerprint": fingerprint}

        return {"success": False, "error": "Unknown Error"}

    async def get_public_keys(self, request: Dict):
        try:
            assert self.service.keychain_proxy is not None  # An offering to the mypy gods
            fingerprints = [
                sk.get_g1().get_fingerprint() for (sk, seed) in await self.service.keychain_proxy.get_all_private_keys()
            ]
        except KeyringIsLocked:
            return {"keyring_is_locked": True}
        except Exception:
            return {"public_key_fingerprints": []}
        else:
            return {"public_key_fingerprints": fingerprints}

    async def _get_private_key(self, fingerprint) -> Tuple[Optional[PrivateKey], Optional[bytes]]:
        try:
            assert self.service.keychain_proxy is not None  # An offering to the mypy gods
            all_keys = await self.service.keychain_proxy.get_all_private_keys()
            for sk, seed in all_keys:
                if sk.get_g1().get_fingerprint() == fingerprint:
                    return sk, seed
        except Exception as e:
            log.error(f"Failed to get private key by fingerprint: {e}")
        return None, None

    async def get_private_key(self, request):
        fingerprint = request["fingerprint"]
        sk, seed = await self._get_private_key(fingerprint)
        if sk is not None:
            s = bytes_to_mnemonic(seed) if seed is not None else None
            return {
                "private_key": {
                    "fingerprint": fingerprint,
                    "sk": bytes(sk).hex(),
                    "pk": bytes(sk.get_g1()).hex(),
                    "farmer_pk": bytes(master_sk_to_farmer_sk(sk).get_g1()).hex(),
                    "pool_pk": bytes(master_sk_to_pool_sk(sk).get_g1()).hex(),
                    "seed": s,
                },
            }
        return {"success": False, "private_key": {"fingerprint": fingerprint}}

    async def generate_mnemonic(self, request: Dict):
        return {"mnemonic": generate_mnemonic().split(" ")}

    async def add_key(self, request):
        if "mnemonic" not in request:
            raise ValueError("Mnemonic not in request")

        # Adding a key from 24 word mnemonic
        mnemonic = request["mnemonic"]
        passphrase = ""
        try:
            sk = await self.service.keychain_proxy.add_private_key(" ".join(mnemonic), passphrase)
        except KeyError as e:
            return {
                "success": False,
                "error": f"The word '{e.args[0]}' is incorrect.'",
                "word": e.args[0],
            }
        except Exception as e:
            return {"success": False, "error": str(e)}

        fingerprint = sk.get_g1().get_fingerprint()
        await self._stop_wallet()

        # Makes sure the new key is added to config properly
        started = False
        try:
            await self.service.keychain_proxy.check_keys(self.service.root_path)
        except Exception as e:
            log.error(f"Failed to check_keys after adding a new key: {e}")
        started = await self.service._start(fingerprint=fingerprint)
        if started is True:
            return {"fingerprint": fingerprint}
        raise ValueError("Failed to start")

    async def delete_key(self, request):
        await self._stop_wallet()
        fingerprint = request["fingerprint"]
        try:
            await self.service.keychain_proxy.delete_key_by_fingerprint(fingerprint)
        except Exception as e:
            log.error(f"Failed to delete key by fingerprint: {e}")
            return {"success": False, "error": str(e)}
        path = path_from_root(
            self.service.root_path,
            f"{self.service.config['database_path']}-{fingerprint}",
        )
        if path.exists():
            path.unlink()
        return {}

    async def _check_key_used_for_rewards(
        self, new_root: Path, sk: PrivateKey, max_ph_to_search: int
    ) -> Tuple[bool, bool]:
        """Checks if the given key is used for either the farmer rewards or pool rewards
        returns a tuple of two booleans
        The first is true if the key is used as the Farmer rewards, otherwise false
        The second is true if the key is used as the Pool rewards, otherwise false
        Returns both false if the key cannot be found with the given fingerprint
        """
        if sk is None:
            return False, False

        config: Dict = load_config(new_root, "config.yaml")
        farmer_target = config["farmer"].get("xch_target_address")
        pool_target = config["pool"].get("xch_target_address")
        found_farmer = False
        found_pool = False
        selected = config["selected_network"]
        prefix = config["network_overrides"]["config"][selected]["address_prefix"]
        for i in range(max_ph_to_search):
            if found_farmer and found_pool:
                break

            phs = [
                encode_puzzle_hash(create_puzzlehash_for_pk(master_sk_to_wallet_sk(sk, uint32(i)).get_g1()), prefix),
                encode_puzzle_hash(
                    create_puzzlehash_for_pk(master_sk_to_wallet_sk_unhardened(sk, uint32(i)).get_g1()), prefix
                ),
            ]
            for ph in phs:
                if ph == farmer_target:
                    found_farmer = True
                if ph == pool_target:
                    found_pool = True

        return found_farmer, found_pool

    async def check_delete_key(self, request):
        """Check the key use prior to possible deletion
        checks whether key is used for either farm or pool rewards
        checks if any wallets have a non-zero balance
        """
        used_for_farmer: bool = False
        used_for_pool: bool = False
        walletBalance: bool = False

        fingerprint = request["fingerprint"]
        sk, _ = await self._get_private_key(fingerprint)
        if sk is not None:
            used_for_farmer, used_for_pool = await self._check_key_used_for_rewards(self.service.root_path, sk, 100)

            if self.service.logged_in_fingerprint != fingerprint:
                await self._stop_wallet()
                await self.service._start(fingerprint=fingerprint)

            wallets: List[WalletInfo] = await self.service.wallet_state_manager.get_all_wallet_info_entries()
            for w in wallets:
                wallet = self.service.wallet_state_manager.wallets[w.id]
                unspent = await self.service.wallet_state_manager.coin_store.get_unspent_coins_for_wallet(w.id)
                balance = await wallet.get_confirmed_balance(unspent)
                pending_balance = await wallet.get_unconfirmed_balance(unspent)

                if (balance + pending_balance) > 0:
                    walletBalance = True
                    break

        return {
            "fingerprint": fingerprint,
            "used_for_farmer_rewards": used_for_farmer,
            "used_for_pool_rewards": used_for_pool,
            "wallet_balance": walletBalance,
        }

    async def delete_all_keys(self, request: Dict):
        await self._stop_wallet()
        try:
            assert self.service.keychain_proxy is not None  # An offering to the mypy gods
            await self.service.keychain_proxy.delete_all_keys()
        except Exception as e:
            log.error(f"Failed to delete all keys: {e}")
            return {"success": False, "error": str(e)}
        path = path_from_root(self.service.root_path, self.service.config["database_path"])
        if path.exists():
            path.unlink()
        return {}

    ##########################################################################################
    # Wallet Node
    ##########################################################################################

    async def get_sync_status(self, request: Dict):
        assert self.service.wallet_state_manager is not None
        syncing = self.service.wallet_state_manager.sync_mode
        synced = await self.service.wallet_state_manager.synced()
        return {"synced": synced, "syncing": syncing, "genesis_initialized": True}

    async def get_height_info(self, request: Dict):
        assert self.service.wallet_state_manager is not None
        height = self.service.wallet_state_manager.blockchain.get_peak_height()
        return {"height": height}

    async def get_network_info(self, request: Dict):
        assert self.service.wallet_state_manager is not None
        network_name = self.service.config["selected_network"]
        address_prefix = self.service.config["network_overrides"]["config"][network_name]["address_prefix"]
        return {"network_name": network_name, "network_prefix": address_prefix}

    async def farm_block(self, request):
        raw_puzzle_hash = decode_puzzle_hash(request["address"])
        request = FarmNewBlockProtocol(raw_puzzle_hash)
        msg = make_msg(ProtocolMessageTypes.farm_new_block, request)

        await self.service.server.send_to_all([msg], NodeType.FULL_NODE)
        return {}

    ##########################################################################################
    # Wallet Management
    ##########################################################################################

    async def get_wallets(self, request: Dict):
        assert self.service.wallet_state_manager is not None

        wallets: List[WalletInfo] = await self.service.wallet_state_manager.get_all_wallet_info_entries()

        return {"wallets": wallets}

    async def create_new_wallet(self, request: Dict):
        assert self.service.wallet_state_manager is not None
        wallet_state_manager = self.service.wallet_state_manager

        if await self.service.wallet_state_manager.synced() is False:
            raise ValueError("Wallet needs to be fully synced.")
        main_wallet = wallet_state_manager.main_wallet
<<<<<<< HEAD
        host = request.get("host", None)
=======
>>>>>>> 023ead89
        fee = uint64(request.get("fee", 0))

        if request["wallet_type"] == "cat_wallet":
            name = request.get("name", "CAT Wallet")
            if request["mode"] == "new":
                async with self.service.wallet_state_manager.lock:
                    cat_wallet: CATWallet = await CATWallet.create_new_cat_wallet(
                        wallet_state_manager,
                        main_wallet,
                        {"identifier": "genesis_by_id"},
                        uint64(request["amount"]),
                        name,
                    )
                    asset_id = cat_wallet.get_asset_id()
                self.service.wallet_state_manager.state_changed("wallet_created")
                return {"type": cat_wallet.type(), "asset_id": asset_id, "wallet_id": cat_wallet.id()}

            elif request["mode"] == "existing":
                async with self.service.wallet_state_manager.lock:
                    cat_wallet = await CATWallet.create_wallet_for_cat(
                        wallet_state_manager, main_wallet, request["asset_id"]
                    )
                self.service.wallet_state_manager.state_changed("wallet_created")
                return {"type": cat_wallet.type(), "asset_id": request["asset_id"], "wallet_id": cat_wallet.id()}

            else:  # undefined mode
                pass

        elif request["wallet_type"] == "rl_wallet":
            if request["rl_type"] == "admin":
                log.info("Create rl admin wallet")
                async with self.service.wallet_state_manager.lock:
                    rl_admin: RLWallet = await RLWallet.create_rl_admin(wallet_state_manager)
                    success = await rl_admin.admin_create_coin(
                        uint64(int(request["interval"])),
                        uint64(int(request["limit"])),
                        request["pubkey"],
                        uint64(int(request["amount"])),
                        uint64(int(request["fee"])) if "fee" in request else uint64(0),
                    )
                assert rl_admin.rl_info.admin_pubkey is not None
                return {
                    "success": success,
                    "id": rl_admin.id(),
                    "type": rl_admin.type(),
                    "origin": rl_admin.rl_info.rl_origin,
                    "pubkey": rl_admin.rl_info.admin_pubkey.hex(),
                }

            elif request["rl_type"] == "user":
                log.info("Create rl user wallet")
                async with self.service.wallet_state_manager.lock:
                    rl_user: RLWallet = await RLWallet.create_rl_user(wallet_state_manager)
                assert rl_user.rl_info.user_pubkey is not None
                return {
                    "id": rl_user.id(),
                    "type": rl_user.type(),
                    "pubkey": rl_user.rl_info.user_pubkey.hex(),
                }

            else:  # undefined rl_type
                pass

        elif request["wallet_type"] == "did_wallet":
            if request["did_type"] == "new":
                backup_dids = []
                num_needed = 0
                for d in request["backup_dids"]:
                    backup_dids.append(hexstr_to_bytes(d))
                if len(backup_dids) > 0:
                    num_needed = uint64(request["num_of_backup_ids_needed"])
                async with self.service.wallet_state_manager.lock:
                    did_wallet: DIDWallet = await DIDWallet.create_new_did_wallet(
                        wallet_state_manager,
                        main_wallet,
                        uint64(request["amount"]),
                        backup_dids,
                        uint64(num_needed),
                    )
                my_did = did_wallet.get_my_DID()
                return {
                    "success": True,
                    "type": did_wallet.type(),
                    "my_did": my_did,
                    "wallet_id": did_wallet.id(),
                }

            elif request["did_type"] == "recovery":
                async with self.service.wallet_state_manager.lock:
                    did_wallet = await DIDWallet.create_new_did_wallet_from_recovery(
                        wallet_state_manager, main_wallet, request["filename"]
                    )
                assert did_wallet.did_info.temp_coin is not None
                assert did_wallet.did_info.temp_puzhash is not None
                assert did_wallet.did_info.temp_pubkey is not None
                my_did = did_wallet.get_my_DID()
                coin_name = did_wallet.did_info.temp_coin.name().hex()
                coin_list = did_wallet.did_info.temp_coin.as_list()
                newpuzhash = did_wallet.did_info.temp_puzhash
                pubkey = did_wallet.did_info.temp_pubkey
                return {
                    "success": True,
                    "type": did_wallet.type(),
                    "my_did": my_did,
                    "wallet_id": did_wallet.id(),
                    "coin_name": coin_name,
                    "coin_list": coin_list,
                    "newpuzhash": newpuzhash.hex(),
                    "pubkey": pubkey.hex(),
                    "backup_dids": did_wallet.did_info.backup_ids,
                    "num_verifications_required": did_wallet.did_info.num_of_backup_ids_needed,
                }
            else:  # undefined did_type
                pass

        elif request["wallet_type"] == "pool_wallet":
            if request["mode"] == "new":
                owner_puzzle_hash: bytes32 = await self.service.wallet_state_manager.main_wallet.get_puzzle_hash(True)

                from chia.pools.pool_wallet_info import initial_pool_state_from_dict

                async with self.service.wallet_state_manager.lock:
                    last_wallet: Optional[
                        WalletInfo
                    ] = await self.service.wallet_state_manager.user_store.get_last_wallet()
                    assert last_wallet is not None

                    next_id = last_wallet.id + 1
                    owner_sk: PrivateKey = master_sk_to_singleton_owner_sk(
                        self.service.wallet_state_manager.private_key, uint32(next_id)
                    )
                    owner_pk: G1Element = owner_sk.get_g1()

                    initial_target_state = initial_pool_state_from_dict(
                        request["initial_target_state"], owner_pk, owner_puzzle_hash
                    )
                    assert initial_target_state is not None

                    try:
                        delayed_address = None
                        if "p2_singleton_delayed_ph" in request:
                            delayed_address = bytes32(hexstr_to_bytes(request["p2_singleton_delayed_ph"]))
                        tr, p2_singleton_puzzle_hash, launcher_id = await PoolWallet.create_new_pool_wallet_transaction(
                            wallet_state_manager,
                            main_wallet,
                            initial_target_state,
                            fee,
                            request.get("p2_singleton_delay_time", None),
                            delayed_address,
                        )
                    except Exception as e:
                        raise ValueError(str(e))
                    return {
                        "total_fee": fee * 2,
                        "transaction": tr,
                        "launcher_id": launcher_id.hex(),
                        "p2_singleton_puzzle_hash": p2_singleton_puzzle_hash.hex(),
                    }
            elif request["mode"] == "recovery":
                raise ValueError("Need upgraded singleton for on-chain recovery")

        elif request["wallet_type"] == "dl_wallet":
            root: bytes32 = bytes32(hexstr_to_bytes(request["root"]))
            fee = request.get("fee", uint64(0))
            name: str = request.get("name", "DL Wallet")

            async with wallet_state_manager.lock:
                creation_item = await DataLayerWallet.create_new_dl_wallet(
                    wallet_state_manager, main_wallet, root, fee, name
                )
                json_txs: List[Dict] = [tx.to_json_dict() for tx in creation_item.transaction_records]
                return {"wallet_id": creation_item.item.id(), "transactions": json_txs}

        else:  # undefined wallet_type
            pass

        return None

    ##########################################################################################
    # Wallet
    ##########################################################################################

    async def get_wallet_balance(self, request: Dict) -> Dict:
        assert self.service.wallet_state_manager is not None
        wallet_id = uint32(int(request["wallet_id"]))
        wallet = self.service.wallet_state_manager.wallets[wallet_id]

        # If syncing return the last available info or 0s
        syncing = self.service.wallet_state_manager.sync_mode
        if syncing:
            if wallet_id in self.balance_cache:
                wallet_balance = self.balance_cache[wallet_id]
            else:
                wallet_balance = {
                    "wallet_id": wallet_id,
                    "confirmed_wallet_balance": 0,
                    "unconfirmed_wallet_balance": 0,
                    "spendable_balance": 0,
                    "pending_change": 0,
                    "max_send_amount": 0,
                    "unspent_coin_count": 0,
                    "pending_coin_removal_count": 0,
                }
        else:
            async with self.service.wallet_state_manager.lock:
                unspent_records = await self.service.wallet_state_manager.coin_store.get_unspent_coins_for_wallet(
                    wallet_id
                )
                balance = await wallet.get_confirmed_balance(unspent_records)
                pending_balance = await wallet.get_unconfirmed_balance(unspent_records)
                spendable_balance = await wallet.get_spendable_balance(unspent_records)
                pending_change = await wallet.get_pending_change_balance()
                max_send_amount = await wallet.get_max_send_amount(unspent_records)

                unconfirmed_removals: Dict[
                    bytes32, Coin
                ] = await wallet.wallet_state_manager.unconfirmed_removals_for_wallet(wallet_id)
                wallet_balance = {
                    "wallet_id": wallet_id,
                    "confirmed_wallet_balance": balance,
                    "unconfirmed_wallet_balance": pending_balance,
                    "spendable_balance": spendable_balance,
                    "pending_change": pending_change,
                    "max_send_amount": max_send_amount,
                    "unspent_coin_count": len(unspent_records),
                    "pending_coin_removal_count": len(unconfirmed_removals),
                }
                self.balance_cache[wallet_id] = wallet_balance

        return {"wallet_balance": wallet_balance}

    async def get_transaction(self, request: Dict) -> Dict:
        assert self.service.wallet_state_manager is not None
        transaction_id: bytes32 = bytes32(hexstr_to_bytes(request["transaction_id"]))
        tr: Optional[TransactionRecord] = await self.service.wallet_state_manager.get_transaction(transaction_id)
        if tr is None:
            raise ValueError(f"Transaction 0x{transaction_id.hex()} not found")

        return {
            "transaction": tr.to_json_dict_convenience(self.service.config),
            "transaction_id": tr.name,
        }

    async def get_transactions(self, request: Dict) -> Dict:
        assert self.service.wallet_state_manager is not None

        wallet_id = int(request["wallet_id"])

        start = request.get("start", 0)
        end = request.get("end", 50)
        sort_key = request.get("sort_key", None)
        reverse = request.get("reverse", False)

        transactions = await self.service.wallet_state_manager.tx_store.get_transactions_between(
            wallet_id, start, end, sort_key=sort_key, reverse=reverse
        )
        return {
            "transactions": [tr.to_json_dict_convenience(self.service.config) for tr in transactions],
            "wallet_id": wallet_id,
        }

    async def get_transaction_count(self, request: Dict) -> Dict:
        assert self.service.wallet_state_manager is not None

        wallet_id = int(request["wallet_id"])
        count = await self.service.wallet_state_manager.tx_store.get_transaction_count_for_wallet(wallet_id)
        return {
            "count": count,
            "wallet_id": wallet_id,
        }

    # this function is just here for backwards-compatibility. It will probably
    # be removed in the future
    async def get_initial_freeze_period(self, _: Dict):
        # Mon May 03 2021 17:00:00 GMT+0000
        return {"INITIAL_FREEZE_END_TIMESTAMP": 1620061200}

    async def get_next_address(self, request: Dict) -> Dict:
        """
        Returns a new address
        """
        assert self.service.wallet_state_manager is not None

        if request["new_address"] is True:
            create_new = True
        else:
            create_new = False
        wallet_id = uint32(int(request["wallet_id"]))
        wallet = self.service.wallet_state_manager.wallets[wallet_id]
        selected = self.service.config["selected_network"]
        prefix = self.service.config["network_overrides"]["config"][selected]["address_prefix"]
        if wallet.type() == WalletType.STANDARD_WALLET:
            raw_puzzle_hash = await wallet.get_puzzle_hash(create_new)
            address = encode_puzzle_hash(raw_puzzle_hash, prefix)
        elif wallet.type() == WalletType.CAT:
            raw_puzzle_hash = await wallet.standard_wallet.get_puzzle_hash(create_new)
            address = encode_puzzle_hash(raw_puzzle_hash, prefix)
        else:
            raise ValueError(f"Wallet type {wallet.type()} cannot create puzzle hashes")

        return {
            "wallet_id": wallet_id,
            "address": address,
        }

    async def send_transaction(self, request):
        assert self.service.wallet_state_manager is not None

        if await self.service.wallet_state_manager.synced() is False:
            raise ValueError("Wallet needs to be fully synced before sending transactions")

        wallet_id = int(request["wallet_id"])
        wallet = self.service.wallet_state_manager.wallets[wallet_id]

        if wallet.type() == WalletType.CAT:
            raise ValueError("send_transaction does not work for CAT wallets")

        if not isinstance(request["amount"], int) or not isinstance(request["fee"], int):
            raise ValueError("An integer amount or fee is required (too many decimals)")
        amount: uint64 = uint64(request["amount"])
        puzzle_hash: bytes32 = decode_puzzle_hash(request["address"])

        memos: Optional[bytes] = None
        if "memos" in request:
            memos = [mem.encode("utf-8") for mem in request["memos"]]

        if "fee" in request:
            fee = uint64(request["fee"])
        else:
            fee = uint64(0)
        async with self.service.wallet_state_manager.lock:
            tx: TransactionRecord = await wallet.generate_signed_transaction(amount, puzzle_hash, fee, memos=memos)
            await wallet.push_transaction(tx)

        # Transaction may not have been included in the mempool yet. Use get_transaction to check.
        return {
            "transaction": tx.to_json_dict_convenience(self.service.config),
            "transaction_id": tx.name,
        }

    async def send_transaction_multi(self, request) -> Dict:
        assert self.service.wallet_state_manager is not None

        if await self.service.wallet_state_manager.synced() is False:
            raise ValueError("Wallet needs to be fully synced before sending transactions")

        wallet_id = uint32(request["wallet_id"])
        wallet = self.service.wallet_state_manager.wallets[wallet_id]

        async with self.service.wallet_state_manager.lock:
            transaction: Dict = (await self.create_signed_transaction(request, hold_lock=False))["signed_tx"]
            tr: TransactionRecord = TransactionRecord.from_json_dict_convenience(transaction)
            await wallet.push_transaction(tr)

        # Transaction may not have been included in the mempool yet. Use get_transaction to check.
        return {"transaction": transaction, "transaction_id": tr.name}

    async def delete_unconfirmed_transactions(self, request):
        wallet_id = uint32(request["wallet_id"])
        if wallet_id not in self.service.wallet_state_manager.wallets:
            raise ValueError(f"Wallet id {wallet_id} does not exist")
        if await self.service.wallet_state_manager.synced() is False:
            raise ValueError("Wallet needs to be fully synced.")

        async with self.service.wallet_state_manager.lock:
            async with self.service.wallet_state_manager.tx_store.db_wrapper.lock:
                await self.service.wallet_state_manager.tx_store.db_wrapper.begin_transaction()
                await self.service.wallet_state_manager.tx_store.delete_unconfirmed_transactions(wallet_id)
                if self.service.wallet_state_manager.wallets[wallet_id].type() == WalletType.POOLING_WALLET.value:
                    self.service.wallet_state_manager.wallets[wallet_id].target_state = None
                await self.service.wallet_state_manager.tx_store.db_wrapper.commit_transaction()
                # Update the cache
                await self.service.wallet_state_manager.tx_store.rebuild_tx_cache()
                return {}

    ##########################################################################################
    # Coloured Coins and Trading
    ##########################################################################################

    async def get_cat_list(self, request):
        return {"cat_list": list(DEFAULT_CATS.values())}

    async def cat_set_name(self, request):
        assert self.service.wallet_state_manager is not None
        wallet_id = int(request["wallet_id"])
        wallet: CATWallet = self.service.wallet_state_manager.wallets[wallet_id]
        await wallet.set_name(str(request["name"]))
        return {"wallet_id": wallet_id}

    async def cat_get_name(self, request):
        assert self.service.wallet_state_manager is not None
        wallet_id = int(request["wallet_id"])
        wallet: CATWallet = self.service.wallet_state_manager.wallets[wallet_id]
        name: str = await wallet.get_name()
        return {"wallet_id": wallet_id, "name": name}

    async def cat_asset_id_to_name(self, request):
        assert self.service.wallet_state_manager is not None
        wallet = await self.service.wallet_state_manager.get_wallet_for_asset_id(request["asset_id"])
        if wallet is None:
            raise ValueError("The asset ID specified does not belong to a wallet")
        else:
            return {"wallet_id": wallet.id(), "name": (await wallet.get_name())}

    async def cat_spend(self, request):
        assert self.service.wallet_state_manager is not None

        if await self.service.wallet_state_manager.synced() is False:
            raise ValueError("Wallet needs to be fully synced.")
        wallet_id = int(request["wallet_id"])
        wallet: CATWallet = self.service.wallet_state_manager.wallets[wallet_id]

        puzzle_hash: bytes32 = decode_puzzle_hash(request["inner_address"])

        memos: List[bytes] = []
        if "memos" in request:
            memos = [mem.encode("utf-8") for mem in request["memos"]]
        if not isinstance(request["amount"], int) or not isinstance(request["amount"], int):
            raise ValueError("An integer amount or fee is required (too many decimals)")
        amount: uint64 = uint64(request["amount"])
        if "fee" in request:
            fee = uint64(request["fee"])
        else:
            fee = uint64(0)
        async with self.service.wallet_state_manager.lock:
            txs: TransactionRecord = await wallet.generate_signed_transaction(
                [amount], [puzzle_hash], fee, memos=[memos]
            )
            for tx in txs:
                await wallet.standard_wallet.push_transaction(tx)

        return {
            "transaction": tx.to_json_dict_convenience(self.service.config),
            "transaction_id": tx.name,
        }

    async def cat_get_asset_id(self, request):
        assert self.service.wallet_state_manager is not None
        wallet_id = int(request["wallet_id"])
        wallet: CATWallet = self.service.wallet_state_manager.wallets[wallet_id]
        asset_id: str = wallet.get_asset_id()
        return {"asset_id": asset_id, "wallet_id": wallet_id}

    async def get_offer_summary(self, request):
        assert self.service.wallet_state_manager is not None
        offer_hex: str = request["offer"]
        offer = Offer.from_bytes(hexstr_to_bytes(offer_hex))
        offered, requested = offer.summary()

        return {"summary": {"offered": offered, "requested": requested}}

    async def create_offer_for_ids(self, request):
        assert self.service.wallet_state_manager is not None

        offer: Dict[str, int] = request["offer"]
        fee: uint64 = uint64(request.get("fee", 0))
        validate_only: bool = request.get("validate_only", False)

        modified_offer = {}
        for key in offer:
            modified_offer[int(key)] = offer[key]

        async with self.service.wallet_state_manager.lock:
            (
                success,
                trade_record,
                error,
            ) = await self.service.wallet_state_manager.trade_manager.create_offer_for_ids(
                modified_offer, fee=fee, validate_only=validate_only
            )
        if success:
            return {
                "offer": trade_record.offer.hex(),
                "trade_record": trade_record.to_json_dict_convenience(),
            }
        raise ValueError(error)

    async def check_offer_validity(self, request):
        assert self.service.wallet_state_manager is not None
        offer_hex: str = request["offer"]
        offer = Offer.from_bytes(hexstr_to_bytes(offer_hex))

        return {"valid": (await self.service.wallet_state_manager.trade_manager.check_offer_validity(offer))}

    async def take_offer(self, request):
        assert self.service.wallet_state_manager is not None
        offer_hex = request["offer"]
        offer = Offer.from_bytes(hexstr_to_bytes(offer_hex))
        fee: uint64 = uint64(request.get("fee", 0))

        async with self.service.wallet_state_manager.lock:
            (
                success,
                trade_record,
                error,
            ) = await self.service.wallet_state_manager.trade_manager.respond_to_offer(offer, fee=fee)
        if not success:
            raise ValueError(error)
        return {"trade_record": trade_record.to_json_dict_convenience()}

    async def get_offer(self, request: Dict):
        assert self.service.wallet_state_manager is not None

        trade_mgr = self.service.wallet_state_manager.trade_manager

        trade_id = hexstr_to_bytes(request["trade_id"])
        file_contents: bool = request.get("file_contents", False)
        trade_record: Optional[TradeRecord] = await trade_mgr.get_trade_by_id(bytes32(trade_id))
        if trade_record is None:
            raise ValueError(f"No trade with trade id: {trade_id.hex()}")

        offer_to_return: bytes = trade_record.offer if trade_record.taken_offer is None else trade_record.taken_offer
        offer_value: Optional[str] = offer_to_return.hex() if file_contents else None
        return {"trade_record": trade_record.to_json_dict_convenience(), "offer": offer_value}

    async def get_all_offers(self, request: Dict):
        assert self.service.wallet_state_manager is not None

        trade_mgr = self.service.wallet_state_manager.trade_manager

        start: int = request.get("start", 0)
        end: int = request.get("end", 50)
        sort_key: Optional[str] = request.get("sort_key", None)
        reverse: bool = request.get("reverse", False)
        file_contents: bool = request.get("file_contents", False)

        all_trades = await trade_mgr.trade_store.get_trades_between(start, end, sort_key=sort_key, reverse=reverse)
        result = []
        offer_values: Optional[List[str]] = [] if file_contents else None
        for trade in all_trades:
            result.append(trade.to_json_dict_convenience())
            if file_contents and offer_values is not None:
                offer_to_return: bytes = trade.offer if trade.taken_offer is None else trade.taken_offer
                offer_values.append(offer_to_return.hex())

        return {"trade_records": result, "offers": offer_values}

    async def cancel_offer(self, request: Dict):
        assert self.service.wallet_state_manager is not None

        wsm = self.service.wallet_state_manager
        secure = request["secure"]
        trade_id = hexstr_to_bytes(request["trade_id"])
        fee: uint64 = uint64(request.get("fee", 0))

        async with self.service.wallet_state_manager.lock:
            if secure:
                await wsm.trade_manager.cancel_pending_offer_safely(bytes32(trade_id), fee=fee)
            else:
                await wsm.trade_manager.cancel_pending_offer(bytes32(trade_id))
        return {}

    ##########################################################################################
    # Distributed Identities
    ##########################################################################################

    async def did_update_recovery_ids(self, request):
        wallet_id = int(request["wallet_id"])
        wallet: DIDWallet = self.service.wallet_state_manager.wallets[wallet_id]
        recovery_list = []
        for _ in request["new_list"]:
            recovery_list.append(hexstr_to_bytes(_))
        if "num_verifications_required" in request:
            new_amount_verifications_required = uint64(request["num_verifications_required"])
        else:
            new_amount_verifications_required = len(recovery_list)
        async with self.service.wallet_state_manager.lock:
            update_success = await wallet.update_recovery_list(recovery_list, new_amount_verifications_required)
            # Update coin with new ID info
            spend_bundle = await wallet.create_update_spend()

        success = spend_bundle is not None and update_success
        return {"success": success}

    async def did_get_did(self, request):
        wallet_id = int(request["wallet_id"])
        wallet: DIDWallet = self.service.wallet_state_manager.wallets[wallet_id]
        my_did: str = wallet.get_my_DID()
        async with self.service.wallet_state_manager.lock:
            coins = await wallet.select_coins(1)
        if coins is None or coins == set():
            return {"success": True, "wallet_id": wallet_id, "my_did": my_did}
        else:
            coin = coins.pop()
            return {"success": True, "wallet_id": wallet_id, "my_did": my_did, "coin_id": coin.name()}

    async def did_get_recovery_list(self, request):
        wallet_id = int(request["wallet_id"])
        wallet: DIDWallet = self.service.wallet_state_manager.wallets[wallet_id]
        recovery_list = wallet.did_info.backup_ids
        recover_hex_list = []
        for _ in recovery_list:
            recover_hex_list.append(_.hex())
        return {
            "success": True,
            "wallet_id": wallet_id,
            "recover_list": recover_hex_list,
            "num_required": wallet.did_info.num_of_backup_ids_needed,
        }

    async def did_recovery_spend(self, request):
        wallet_id = int(request["wallet_id"])
        wallet: DIDWallet = self.service.wallet_state_manager.wallets[wallet_id]
        if len(request["attest_filenames"]) < wallet.did_info.num_of_backup_ids_needed:
            return {"success": False, "reason": "insufficient messages"}

        async with self.service.wallet_state_manager.lock:
            (
                info_list,
                message_spend_bundle,
            ) = await wallet.load_attest_files_for_recovery_spend(request["attest_filenames"])

            if "pubkey" in request:
                pubkey = G1Element.from_bytes(hexstr_to_bytes(request["pubkey"]))
            else:
                assert wallet.did_info.temp_pubkey is not None
                pubkey = wallet.did_info.temp_pubkey

            if "puzhash" in request:
                puzhash = hexstr_to_bytes(request["puzhash"])
            else:
                assert wallet.did_info.temp_puzhash is not None
                puzhash = wallet.did_info.temp_puzhash

            success = await wallet.recovery_spend(
                wallet.did_info.temp_coin,
                puzhash,
                info_list,
                pubkey,
                message_spend_bundle,
            )
        return {"success": success}

    async def did_get_pubkey(self, request):
        wallet_id = int(request["wallet_id"])
        wallet: DIDWallet = self.service.wallet_state_manager.wallets[wallet_id]
        pubkey = bytes((await wallet.wallet_state_manager.get_unused_derivation_record(wallet_id)).pubkey).hex()
        return {"success": True, "pubkey": pubkey}

    async def did_create_attest(self, request):
        wallet_id = int(request["wallet_id"])
        wallet: DIDWallet = self.service.wallet_state_manager.wallets[wallet_id]
        async with self.service.wallet_state_manager.lock:
            info = await wallet.get_info_for_recovery()
            coin = hexstr_to_bytes(request["coin_name"])
            pubkey = G1Element.from_bytes(hexstr_to_bytes(request["pubkey"]))
            spend_bundle = await wallet.create_attestment(
                coin, hexstr_to_bytes(request["puzhash"]), pubkey, request["filename"]
            )
        if spend_bundle is not None:
            return {
                "success": True,
                "message_spend_bundle": bytes(spend_bundle).hex(),
                "info": [info[0].hex(), info[1].hex(), info[2]],
            }
        else:
            return {"success": False}

    async def did_get_information_needed_for_recovery(self, request):
        wallet_id = int(request["wallet_id"])
        did_wallet: DIDWallet = self.service.wallet_state_manager.wallets[wallet_id]
        my_did = did_wallet.get_my_DID()
        coin_name = did_wallet.did_info.temp_coin.name().hex()
        return {
            "success": True,
            "wallet_id": wallet_id,
            "my_did": my_did,
            "coin_name": coin_name,
            "newpuzhash": did_wallet.did_info.temp_puzhash,
            "pubkey": did_wallet.did_info.temp_pubkey,
            "backup_dids": did_wallet.did_info.backup_ids,
        }

    async def did_create_backup_file(self, request):
        try:
            wallet_id = int(request["wallet_id"])
            did_wallet: DIDWallet = self.service.wallet_state_manager.wallets[wallet_id]
            did_wallet.create_backup(request["filename"])
            return {"wallet_id": wallet_id, "success": True}
        except Exception:
            return {"wallet_id": wallet_id, "success": False}

    ##########################################################################################
    # Rate Limited Wallet
    ##########################################################################################

    async def rl_set_user_info(self, request):
        assert self.service.wallet_state_manager is not None

        wallet_id = uint32(int(request["wallet_id"]))
        rl_user = self.service.wallet_state_manager.wallets[wallet_id]
        origin = request["origin"]
        async with self.service.wallet_state_manager.lock:
            await rl_user.set_user_info(
                uint64(request["interval"]),
                uint64(request["limit"]),
                origin["parent_coin_info"],
                origin["puzzle_hash"],
                origin["amount"],
                request["admin_pubkey"],
            )
        return {}

    async def send_clawback_transaction(self, request):
        assert self.service.wallet_state_manager is not None

        wallet_id = int(request["wallet_id"])
        wallet: RLWallet = self.service.wallet_state_manager.wallets[wallet_id]

        fee = int(request["fee"])
        async with self.service.wallet_state_manager.lock:
            tx = await wallet.clawback_rl_coin_transaction(fee)
            await wallet.push_transaction(tx)

        # Transaction may not have been included in the mempool yet. Use get_transaction to check.
        return {
            "transaction": tx,
            "transaction_id": tx.name,
        }

    async def add_rate_limited_funds(self, request):
        wallet_id = uint32(request["wallet_id"])
        wallet: RLWallet = self.service.wallet_state_manager.wallets[wallet_id]
        puzzle_hash = wallet.rl_get_aggregation_puzzlehash(wallet.rl_info.rl_puzzle_hash)
        async with self.service.wallet_state_manager.lock:
            await wallet.rl_add_funds(request["amount"], puzzle_hash, request["fee"])
        return {"status": "SUCCESS"}

    async def get_farmed_amount(self, request):
        tx_records: List[TransactionRecord] = await self.service.wallet_state_manager.tx_store.get_farming_rewards()
        amount = 0
        pool_reward_amount = 0
        farmer_reward_amount = 0
        fee_amount = 0
        last_height_farmed = 0
        for record in tx_records:
            if record.wallet_id not in self.service.wallet_state_manager.wallets:
                continue
            if record.type == TransactionType.COINBASE_REWARD:
                if self.service.wallet_state_manager.wallets[record.wallet_id].type() == WalletType.POOLING_WALLET:
                    # Don't add pool rewards for pool wallets.
                    continue
                pool_reward_amount += record.amount
            height = record.height_farmed(self.service.constants.GENESIS_CHALLENGE)
            if record.type == TransactionType.FEE_REWARD:
                fee_amount += record.amount - calculate_base_farmer_reward(height)
                farmer_reward_amount += calculate_base_farmer_reward(height)
            if height > last_height_farmed:
                last_height_farmed = height
            amount += record.amount

        assert amount == pool_reward_amount + farmer_reward_amount + fee_amount
        return {
            "farmed_amount": amount,
            "pool_reward_amount": pool_reward_amount,
            "farmer_reward_amount": farmer_reward_amount,
            "fee_amount": fee_amount,
            "last_height_farmed": last_height_farmed,
        }

    async def create_signed_transaction(self, request, hold_lock=True) -> Dict:
        assert self.service.wallet_state_manager is not None
        if "additions" not in request or len(request["additions"]) < 1:
            raise ValueError("Specify additions list")

        additions: List[Dict] = request["additions"]
        amount_0: uint64 = uint64(additions[0]["amount"])
        assert amount_0 <= self.service.constants.MAX_COIN_AMOUNT
        puzzle_hash_0 = hexstr_to_bytes(additions[0]["puzzle_hash"])
        if len(puzzle_hash_0) != 32:
            raise ValueError(f"Address must be 32 bytes. {puzzle_hash_0.hex()}")

        memos_0 = None if "memos" not in additions[0] else [mem.encode("utf-8") for mem in additions[0]["memos"]]

        additional_outputs: List[AmountWithPuzzlehash] = []
        for addition in additions[1:]:
            receiver_ph = bytes32(hexstr_to_bytes(addition["puzzle_hash"]))
            if len(receiver_ph) != 32:
                raise ValueError(f"Address must be 32 bytes. {receiver_ph.hex()}")
            amount = uint64(addition["amount"])
            if amount > self.service.constants.MAX_COIN_AMOUNT:
                raise ValueError(f"Coin amount cannot exceed {self.service.constants.MAX_COIN_AMOUNT}")
            memos = [] if "memos" not in addition else [mem.encode("utf-8") for mem in addition["memos"]]
            additional_outputs.append({"puzzlehash": receiver_ph, "amount": amount, "memos": memos})

        fee = uint64(0)
        if "fee" in request:
            fee = uint64(request["fee"])

        coins = None
        if "coins" in request and len(request["coins"]) > 0:
            coins = set([Coin.from_json_dict(coin_json) for coin_json in request["coins"]])

        if hold_lock:
            async with self.service.wallet_state_manager.lock:
                signed_tx = await self.service.wallet_state_manager.main_wallet.generate_signed_transaction(
                    amount_0,
                    bytes32(puzzle_hash_0),
                    fee,
                    coins=coins,
                    ignore_max_send_amount=True,
                    primaries=additional_outputs,
                    memos=memos_0,
                )
        else:
            signed_tx = await self.service.wallet_state_manager.main_wallet.generate_signed_transaction(
                amount_0,
                bytes32(puzzle_hash_0),
                fee,
                coins=coins,
                ignore_max_send_amount=True,
                primaries=additional_outputs,
                memos=memos_0,
            )
        return {"signed_tx": signed_tx.to_json_dict_convenience(self.service.config)}

    ##########################################################################################
    # Pool Wallet
    ##########################################################################################
    async def pw_join_pool(self, request) -> Dict:
        if self.service.wallet_state_manager is None:
            return {"success": False, "error": "not_initialized"}
        fee = uint64(request.get("fee", 0))
        wallet_id = uint32(request["wallet_id"])
        wallet: PoolWallet = self.service.wallet_state_manager.wallets[wallet_id]
        pool_wallet_info: PoolWalletInfo = await wallet.get_current_state()
        owner_pubkey = pool_wallet_info.current.owner_pubkey
        target_puzzlehash = None

        if await self.service.wallet_state_manager.synced() is False:
            raise ValueError("Wallet needs to be fully synced.")

        if "target_puzzlehash" in request:
            target_puzzlehash = bytes32(hexstr_to_bytes(request["target_puzzlehash"]))
        assert target_puzzlehash is not None
        new_target_state: PoolState = create_pool_state(
            FARMING_TO_POOL,
            target_puzzlehash,
            owner_pubkey,
            request["pool_url"],
            uint32(request["relative_lock_height"]),
        )
        async with self.service.wallet_state_manager.lock:
            total_fee, tx = await wallet.join_pool(new_target_state, fee)
            return {"total_fee": total_fee, "transaction": tx}

    async def pw_self_pool(self, request) -> Dict:
        if self.service.wallet_state_manager is None:
            return {"success": False, "error": "not_initialized"}
        # Leaving a pool requires two state transitions.
        # First we transition to PoolSingletonState.LEAVING_POOL
        # Then we transition to FARMING_TO_POOL or SELF_POOLING
        fee = uint64(request.get("fee", 0))
        wallet_id = uint32(request["wallet_id"])
        wallet: PoolWallet = self.service.wallet_state_manager.wallets[wallet_id]

        if await self.service.wallet_state_manager.synced() is False:
            raise ValueError("Wallet needs to be fully synced.")

        async with self.service.wallet_state_manager.lock:
            total_fee, tx = await wallet.self_pool(fee)  # total_fee: uint64, tx: TransactionRecord
            return {"total_fee": total_fee, "transaction": tx}

    async def pw_absorb_rewards(self, request) -> Dict:
        """Perform a sweep of the p2_singleton rewards controlled by the pool wallet singleton"""
        if self.service.wallet_state_manager is None:
            return {"success": False, "error": "not_initialized"}
        if await self.service.wallet_state_manager.synced() is False:
            raise ValueError("Wallet needs to be fully synced before collecting rewards")
        fee = uint64(request.get("fee", 0))
        wallet_id = uint32(request["wallet_id"])
        wallet: PoolWallet = self.service.wallet_state_manager.wallets[wallet_id]

        async with self.service.wallet_state_manager.lock:
            transaction: TransactionRecord = await wallet.claim_pool_rewards(fee)
            state: PoolWalletInfo = await wallet.get_current_state()
        return {"state": state.to_json_dict(), "transaction": transaction}

    async def pw_status(self, request) -> Dict:
        """Return the complete state of the Pool wallet with id `request["wallet_id"]`"""
        if self.service.wallet_state_manager is None:
            return {"success": False, "error": "not_initialized"}
        wallet_id = uint32(request["wallet_id"])
        wallet: PoolWallet = self.service.wallet_state_manager.wallets[wallet_id]
        if wallet.type() != WalletType.POOLING_WALLET.value:
            raise ValueError(f"wallet_id {wallet_id} is not a pooling wallet")
        state: PoolWalletInfo = await wallet.get_current_state()
        unconfirmed_transactions: List[TransactionRecord] = await wallet.get_unconfirmed_transactions()
        return {
            "state": state.to_json_dict(),
            "unconfirmed_transactions": unconfirmed_transactions,
        }<|MERGE_RESOLUTION|>--- conflicted
+++ resolved
@@ -114,6 +114,10 @@
             "/pw_self_pool": self.pw_self_pool,
             "/pw_absorb_rewards": self.pw_absorb_rewards,
             "/pw_status": self.pw_status,
+            # DL Wallet
+            "/dl_current_root": self.dl_current_root,
+            "/dl_update_root": self.dl_update_root,
+            "/dl_history": self.dl_history,
         }
 
     async def _state_changed(self, *args) -> List[WsRpcMessage]:
@@ -389,14 +393,10 @@
         if await self.service.wallet_state_manager.synced() is False:
             raise ValueError("Wallet needs to be fully synced.")
         main_wallet = wallet_state_manager.main_wallet
-<<<<<<< HEAD
-        host = request.get("host", None)
-=======
->>>>>>> 023ead89
         fee = uint64(request.get("fee", 0))
 
         if request["wallet_type"] == "cat_wallet":
-            name = request.get("name", "CAT Wallet")
+            name: str = request.get("name", "CAT Wallet")
             if request["mode"] == "new":
                 async with self.service.wallet_state_manager.lock:
                     cat_wallet: CATWallet = await CATWallet.create_new_cat_wallet(
@@ -557,7 +557,7 @@
         elif request["wallet_type"] == "dl_wallet":
             root: bytes32 = bytes32(hexstr_to_bytes(request["root"]))
             fee = request.get("fee", uint64(0))
-            name: str = request.get("name", "DL Wallet")
+            name = request.get("name", "DL Wallet")
 
             async with wallet_state_manager.lock:
                 creation_item = await DataLayerWallet.create_new_dl_wallet(
@@ -1284,4 +1284,38 @@
         return {
             "state": state.to_json_dict(),
             "unconfirmed_transactions": unconfirmed_transactions,
-        }+        }
+
+    ##########################################################################################
+    # DataLayer Wallet
+    ##########################################################################################
+    async def dl_current_root(self, request) -> Dict:
+        """Get the current merkle root stored in the data layer singleton"""
+        if self.service.wallet_state_manager is None:
+            return {"success": False, "error": "not_initialized"}
+        wallet_id = uint32(request["wallet_id"])
+        wallet = self.service.wallet_state_manager.wallets[wallet_id]
+        if WalletType(wallet.type()) != WalletType.DATA_LAYER:
+            raise ValueError(f"wallet_id {wallet_id} is not a data layer wallet")
+        return {"wallet_id": wallet_id, "root": wallet.get_current_root()}
+
+    async def dl_update_root(self, request) -> Dict:
+        """Update the merkle root stored in the data layer singleton"""
+        if self.service.wallet_state_manager is None:
+            return {"success": False, "error": "not_initialized"}
+        wallet_id = uint32(request["wallet_id"])
+        wallet = self.service.wallet_state_manager.wallets[wallet_id]
+        if WalletType(wallet.type()) != WalletType.DATA_LAYER:
+            raise ValueError(f"wallet_id {wallet_id} is not a data layer wallet")
+        root: bytes32 = bytes32(hexstr_to_bytes(request["root"]))
+        return {"wallet_id": wallet_id, "transaction": (await wallet.create_update_state_spend(root)).to_json_dict()}
+
+    async def dl_history(self, request) -> Dict:
+        """Get the history of merkle roots that have been stored in the data layer singleton"""
+        if self.service.wallet_state_manager is None:
+            return {"success": False, "error": "not_initialized"}
+        wallet_id = uint32(request["wallet_id"])
+        wallet = self.service.wallet_state_manager.wallets[wallet_id]
+        if WalletType(wallet.type()) != WalletType.DATA_LAYER:
+            raise ValueError(f"wallet_id {wallet_id} is not a data layer wallet")
+        return {"wallet_id": wallet_id, "history": wallet.get_history()}